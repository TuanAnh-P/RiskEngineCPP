<<<<<<< HEAD
#include "Orders.h"
#include "map.h"
#include <iostream>
#include "Player.h"

// --------------- Order class ---------------

// Constructors

Order::Order() 
	: m_playerIssuer(NULL), type("Invalid") {}

Order::Order(std::string type, Player* player)
	: m_playerIssuer(player), type(type) {}

// Assignment operator
void Order::operator= (const Order& order) 
{
	m_playerIssuer = order.m_playerIssuer;
	type = order.type;

}

bool Order::validate() { return true;}

void Order::execute() {return;}

Player* Order::getIssuingPlayer()
{
	return this->m_playerIssuer;
}

void Order::setIssuingPlayer(Player* player)
{
	this->m_playerIssuer = player;
}

std::ostream& operator<<(std::ostream& os, Order& order)
{

	if (order.type == "Deploy")
	{
		Deploy* d = dynamic_cast<Deploy*>(&order);

		if (d != nullptr)
		{
			os << d->type << " - Deploys armies to the terrorities" << std::endl;
		}
	}

	else if (order.type == "Advance")
	{
		Advance* d = dynamic_cast<Advance*>(&order);

		if (d != nullptr)
		{
			os << order.type << " - Advance armies to the terrorities" << std::endl;
		}

	}
	else if (order.type == "Bomb")
	{
		Bomb* d = dynamic_cast<Bomb*>(&order);

		if (d != nullptr)
		{
			os << order.type << " - Bomb target terrority" << std::endl;
		}

	}
	else if (order.type == "Blockade")
	{
		Blockade* d = dynamic_cast<Blockade*>(&order);

		if (d != nullptr)
		{
			os << order.type << " - Blockade target terrority" << std::endl;
		}

	}
	else if (order.type == "Airlift")
	{
		Airlift* d = dynamic_cast<Airlift*>(&order);

		if (d != nullptr)
		{
			os << order.type << " - Airlift armies to the terrorities" << std::endl;
		}

	}
	else if (order.type == "Negotiate")
	{
		Negotiate* d = dynamic_cast<Negotiate*>(&order);

		if (d != nullptr)
		{
			os << order.type << " - Negotiate with target player" << std::endl;
		}

	}
	else
	{
		os << "Invalid order!";
	}

	return os;
}

// Destructor

Order::~Order()
{};

// --------------- OrdersList class ---------------

// Constructors

OrdersList::OrdersList() {};

OrdersList::OrdersList(OrdersList& other)
{
	if (other.orders.empty()) return;

	else
	{
		this->orders.clear();
		for (int i = 0; i < other.orders.size(); i++)
		{

			// Create an Order object based on the orderType
			if (other.orders[i]->type == "Deploy") 
			{
				this->orders.push_back(new Deploy(*dynamic_cast<Deploy*>(other.orders[i])));
			}

			else if (other.orders[i]->type == "Advance")
			{
				this->orders.push_back(new Advance(*dynamic_cast<Advance*>(other.orders[i])));
			}

			else if (other.orders[i]->type == "Bomb")
			{
				this->orders.push_back(new Bomb(*dynamic_cast<Bomb*>(other.orders[i])));
			}

			else if (other.orders[i]->type == "Blockade")
			{
				this->orders.push_back(new Blockade(*dynamic_cast<Blockade*>(other.orders[i])));
			}

			else if (other.orders[i]->type == "Airlift")
			{
				this->orders.push_back(new Airlift(*dynamic_cast<Airlift*>(other.orders[i])));
			}

			else if (other.orders[i]->type == "Negotiate")
			{
				this->orders.push_back(new Negotiate(*dynamic_cast<Negotiate*>(other.orders[i])));
			}

		}
	}
}

// Delete the order from the list of Orders 
void OrdersList::remove(Order& order)
{
	if (this->orders.empty())
	{
		std::cout << "Order List is empty! " << std::endl;
		return;
	}

	for (int i = 0; i < this->orders.size(); i++)
	{
		if (this->orders[i] == &order)
		{
			this->orders.erase(this->orders.begin() + i);
			return;
		}
	}

	std::cout << "Order is not in the Orders List " << std::endl;
}

// Move the order in the list of Orders. Takes Order ptr and target index within the OrdersList array
void OrdersList::move(Order& order, const int target_index)
{
	// Check empty array
	if (this->orders.empty())
	{
		std::cout << "Order List is empty! " << std::endl;
		return;
	}

	// Check if the array has one element
	if (this->orders.size() < 2)
	{
		std::cout << "Order List only has one element! " << std::endl;
		return;
	}

	// Check if target index is out of bound of the array
	if (target_index >= this->orders.capacity())
	{
		std::cout << "Index target is out of bounds of the OrdersList " << std::endl;
		return;
	}

	// Swap target index element 

	for (int i = 0; i < this->orders.size(); i++)
	{
		if (this->orders[i] == &order)
		{
			this->orders.erase(this->orders.begin() + i);
			this->orders.insert(this->orders.begin() + target_index, &order);
			return;
		}
	}
}

// Print each order within the OrdersList
void OrdersList::print()
{
	int n = this->orders.size();

	if (this->orders.empty())
	{
		std::cout << "Order List is empty! " << std::endl;
		return;
	}

	for (int i = 0; i < n; i++)
	{
		std::cout << i << " - " << orders[i]->type << std::endl;
	}

}

// Destructor

OrdersList::~OrdersList()
{
	for (Order* order : orders)
	{
		delete order;
	}

	this->orders.clear();
};

// --------------- Deploy class ---------------

// Constructors

Deploy::Deploy()
	: Order("Deploy", NULL), m_targetTerritory(NULL), m_numOfArmyUnits(new int(0)) {}

Deploy::Deploy(Player* player, Territory* target, int* value)
	: Order("Deploy", player), m_targetTerritory(target), m_numOfArmyUnits(value) {}

Deploy::Deploy(Deploy& other) 
	: Order("Deploy", other.getIssuingPlayer()), m_numOfArmyUnits(new int(*other.m_numOfArmyUnits)), m_targetTerritory(other.m_targetTerritory) {}

Deploy::~Deploy()
{
	std::cout << this->type << " deconstructor was called!" << std::endl;
}

// Deploy validate checks if source territory and target territory.
bool Deploy::validate()
{
	if (this->getIssuingPlayer() == NULL) { return false; }

	std::vector<Territory*> ownedTerritories = this->getIssuingPlayer()->getOwnedTerritories();

	if (this->getIssuingPlayer()->isTerritoryOwned(m_targetTerritory)) return true;

	return false;
	
}

// Executes Deploy order and begins attack from source territory to target territory
void Deploy::execute()
{
	if (validate())
	{
		std::cout << "Executing Deploy Order.." << std::endl;
		std::cout << m_targetTerritory->getNumberOfArmies() << std::endl;
		m_targetTerritory->setNumberOfArmies(m_targetTerritory->getNumberOfArmies() + *m_numOfArmyUnits);
		this->print();
	}	
	else
	{
		std::cout << "Invalid " << this->type << " - Target territory does not belongs to " << this->getIssuingPlayer()->getPlayerID() << std::endl;
		std::cout << std::endl;
	}

}

void Deploy::print()
{
	if (!validate()) { std::cout << "Cannot print invalid << " << this->type << " Order" << std::endl;  return; }

	std::cout << "-- Deploy Order -- " << std::endl;
	std::string name = m_targetTerritory->getName();
	std::cout << "Target Territory: " << name;
	std::cout << " - Deployed number of armies: " << *m_numOfArmyUnits << std::endl;
	std::cout << " - Territory number of armies: " << m_targetTerritory->getNumberOfArmies() << std::endl;
	std::cout << std::endl;

}

// --------------- Advance class ---------------

// Constructors

Advance::Advance()
	: Order("Advance", NULL), m_targetTerritory(NULL), m_sourceTerritory(NULL), m_numOfArmyUnits(new int(0)) {};

Advance::Advance(Player* player, Territory* targetTerritory, Territory* sourceTerritory, int* value)
	: Order("Advance", player), m_targetTerritory(targetTerritory), m_sourceTerritory(sourceTerritory),
	m_numOfArmyUnits(value) {};

Advance::Advance(Advance& other)
	: Order("Advance", other.getIssuingPlayer()), m_targetTerritory(other.m_targetTerritory), m_sourceTerritory(other.m_sourceTerritory), 
	m_numOfArmyUnits(new int(*other.m_numOfArmyUnits)) {}

// Advance validate checks if source territory and target territory.  
bool Advance::validate()
{
	if (this->getIssuingPlayer() == nullptr || !this->getIssuingPlayer()->isTerritoryOwned(m_sourceTerritory)) return false;

	// Check that target territory is adjacent to a player owned territory
	for (Territory* adjacentTerritory : m_targetTerritory->getAdjacentTerritories())
	{
		if (m_sourceTerritory == adjacentTerritory) return true;
	}

	return false;
}

// Executes Advance order and begins attack from source territory to target territory
void Advance::execute()
{
	if (this->validate())
	{
		std::cout << "Executing " << this->type << " order..." << std::endl;

		// Move units
		if (this->getIssuingPlayer()->isTerritoryOwned(m_sourceTerritory) && this->getIssuingPlayer()->isTerritoryOwned(m_targetTerritory))
		{
			m_sourceTerritory->setNumberOfArmies(m_sourceTerritory->getNumberOfArmies() - *m_numOfArmyUnits);
			m_targetTerritory->setNumberOfArmies(m_targetTerritory->getNumberOfArmies() + *m_numOfArmyUnits);
			std::cout << "-- Move Advance order --" << std::endl;
			this->print();
		}

		// Simulate attack
		else
		{

			bool attackersTurn = true;
			bool attackersWon = false;

			std::cout << "-- Attack Advance order --" << std::endl;

			// check if target enemy player is in the issuing Player's negioated players list

			while (m_sourceTerritory->getNumberOfArmies() != 0 || m_targetTerritory->getNumberOfArmies() != 0)
			{

				int roll;
				switch (attackersTurn)
				{
					// attacker's turn
					case true:
						roll = rand() % 10 + 1;
						if (roll <= 6) // Attacker has 60% chance of kill a unit
						{
							m_targetTerritory->setNumberOfArmies(m_targetTerritory->getNumberOfArmies() - 1);
							bool attackersTurn = false;
							if (m_targetTerritory->getNumberOfArmies() == 0) { attackersWon = true; }

							break;
						}
					break;
					
					// defender's turn
					case false:
						roll = rand() % 10 + 1;
						if (roll <= 7) // Defender has 70% chance of kill a unit
						{
							m_sourceTerritory->setNumberOfArmies(m_sourceTerritory->getNumberOfArmies() - 1);
							bool attackersTurn = true;
							if (m_sourceTerritory->getNumberOfArmies() == 0) { attackersWon = false; }

							break;
						}
					break;
				}
			}

			if (attackersWon == true)
			{
				std::cout << "-- Attacker Won --" << std::endl;

				// transfer ownership

				// give card

			}
			else std::cout << "-- Attacker Lost --" << std::endl;


			this->print();
		}
		
	}

	else
	{
		std::cout << "Invalid " << this->type << " - Source territory does not belongs to " << this->getIssuingPlayer()->getPlayerID() 
			<< "or Source and Target territories are not adjacent territories" << std::endl;
		std::cout << std::endl;

	}
	
}

void Advance::print()
{
	if (!validate()) { std::cout << "Cannot print invalid << " << this->type << " Order" << std::endl;  return; }

	std::cout << " -- " << this->type << " Order -- " << std::endl;
	std::string target = m_targetTerritory->getName();
	std::string source = m_sourceTerritory->getName();

	std::cout << "Target Adjacent Territory: " << target << " ----> ";
	std::cout << " Source Territory: " << source;
	std::cout << " - Number of armies: " << *m_numOfArmyUnits << std::endl;
	std::cout << std::endl;


}

// Destructor

Advance::~Advance()
{
	std::cout << this->type << " deconstructor was called!" << std::endl;
}

// --------------- Bomb class ---------------

// Constructors

Bomb::Bomb()
	: Order("Bomb", NULL), m_targetTerritory(NULL) {}

Bomb::Bomb(Player* player, Territory* targetTerritory)
	: Order("Bomb", player), m_targetTerritory(targetTerritory) {}

Bomb::Bomb(Bomb& other)
	: Order("Bomb", other.getIssuingPlayer()), m_targetTerritory(other.m_targetTerritory) {}

// Bomb validate checks if the target territory is validate
bool Bomb::validate()
{
	if (this->getIssuingPlayer() == NULL) { return false; }

	std::vector<Territory*> ownedTerritories = this->getIssuingPlayer()->getOwnedTerritories();

	// Check if player does not own target territory
	if (!this->getIssuingPlayer()->isTerritoryOwned(m_targetTerritory))
	{
		// Check that target territory is adjacent to a player owned territory
		for (Territory* adjacentTerritory : m_targetTerritory->getAdjacentTerritories())
		{
			this->getIssuingPlayer()->isTerritoryOwned(adjacentTerritory);

			return true;
		}
	}
	
	return false;
}

// Executes Bomb order reducing territory army value by half
void Bomb::execute()
{
	if (this->validate())
	{
		std::cout << "Executing " << this->type << " order..." << std::endl;

		// Reduce target territory armies by half
		m_targetTerritory->setNumberOfArmies(m_targetTerritory->getNumberOfArmies() / 2);

		this->print();

		
	}
	else
	{
		std::cout << "Invalid " << this->type << " - " << m_targetTerritory->getName() << " -  belongs to " << this->getIssuingPlayer()->getPlayerID()
			<< " or " << m_targetTerritory->getName() << " territory is not adjacent any to player owned territories" << std::endl;

		std::cout << std::endl;
	}

}

void Bomb::print()
{
	if (!validate()) { std::cout << "Cannot print invalid << " << this->type << " Order" << std::endl;  return; }


	std::cout << " -- " << this->type << " Order-- " << std::endl;
	std::string target = m_targetTerritory->getName();

	std::cout << " Target Territory: " << target << std::endl;
	std::cout << std::endl;

}

// Destructor

Bomb::~Bomb() 
{
	std::cout << this->type << " deconstructor was called!" << std::endl;
}

// --------------- Blockade class ---------------

// Constructors

Blockade::Blockade()
	: Order("Blockade", NULL), m_targetTerritory(NULL) {}

Blockade::Blockade(Player* player, Territory* targetTerritory)
	: Order("Blockade", player), m_targetTerritory(targetTerritory) {}

Blockade::Blockade(Blockade& other)
	: Order("Blockade", other.getIssuingPlayer()), m_targetTerritory(other.m_targetTerritory) {}

// Blockade validate checks if the target territory is validate
bool Blockade::validate()
{
	if (this->getIssuingPlayer() == NULL) { return false; }

	std::vector<Territory*> ownedTerritories = this->getIssuingPlayer()->getOwnedTerritories();

	if (this->getIssuingPlayer()->isTerritoryOwned(m_targetTerritory)) return true;

	return false;
}

// Executes Blockade which turns target territory into a neutral territory and triple the army value
void Blockade::execute()
{
	if (this->validate())
	{
		std::cout << "Executing " << this->type << " order..." << std::endl;

		// Double target territory armies and transfer the ownership of the territory to the Neutral player
		m_targetTerritory->setNumberOfArmies(m_targetTerritory->getNumberOfArmies() * 2);

		this->getIssuingPlayer()->removeTerritory(m_targetTerritory);

		// TODO - Give NEUTRAL player the target territory

		this->print();
	}
	else
	{
		std::cout << "Invalid " << this->type << " - " << m_targetTerritory->getName() << " -  does not belongs to " << this->getIssuingPlayer()->getPlayerID() << std::endl;
		std::cout << std::endl;
	}
}

void Blockade::print()
{
	if (!validate()) { std::cout << "Cannot print invalid << " << this->type << " Order" << std::endl;  return; }

	std::cout << " -- " << this->type << " Order-- " << std::endl;
	std::string target = m_targetTerritory->getName();
	std::cout << " Target Territory: " << target << std::endl;
	std::cout << " Target Territory Armies: " << m_targetTerritory->getNumberOfArmies() << std::endl;

	std::cout << std::endl;
}

// Destructor

Blockade::~Blockade() 
{
	std::cout << this->type << " deconstructor was called!" << std::endl;
}

// --------------- Airlift class ---------------

// Constructors

Airlift::Airlift() 
	: Order("Airlift", NULL), m_targetTerritory(NULL), m_sourceTerritory(NULL), m_numOfArmyUnits(new int(0)) {};

Airlift::Airlift(Player* player, Territory* sourceTerritory, Territory* targetTerritory, int* value)
	: Order("Airlift", player), m_targetTerritory(targetTerritory), m_sourceTerritory(sourceTerritory), m_numOfArmyUnits(value) {};

Airlift::Airlift(Airlift& other)
	: Order("Airlift", other.getIssuingPlayer()), m_sourceTerritory(other.m_sourceTerritory), m_targetTerritory(other.m_targetTerritory), 
	m_numOfArmyUnits(new int(*other.m_numOfArmyUnits)) {}

// Airlift validate checks if the number of armies, target, source territory is validate
bool Airlift::validate()
{
	if (this->getIssuingPlayer() == NULL) { return false; }

	std::vector<Territory*> ownedTerritories = this->getIssuingPlayer()->getOwnedTerritories();
	
	if (this->getIssuingPlayer()->isTerritoryOwned(m_sourceTerritory) && this->getIssuingPlayer()->isTerritoryOwned(m_targetTerritory)) return true;

	return false;
}

// Execute Airlift moves number of armies from source to target territory
void Airlift::execute()
{
	if (validate())
	{
		std::cout << "Executing " << this->type << " Order.." << std::endl;
		// Move armies to target territory

		m_sourceTerritory->setNumberOfArmies(m_sourceTerritory->getNumberOfArmies() - *m_numOfArmyUnits);

		m_targetTerritory->setNumberOfArmies(m_targetTerritory->getNumberOfArmies() + *m_numOfArmyUnits);

		this->print();

	}
	else
	{
		std::cout << "Invalid " << this->type << " - Target or Source territory does not belong to " << this->getIssuingPlayer()->getPlayerID() << std::endl;
		std::cout << std::endl;
	}

}

void Airlift::print()
{
	if (!validate()) { std::cout << "Cannot print invalid << " << this->type << " Order" << std::endl;  return; }

	std::cout << " -- " << this->type << " Order-- " << std::endl;
	std::string target = m_targetTerritory->getName();
	std::string source = m_sourceTerritory->getName();

	std::cout << "Source Territory: " << source << " ----> ";
	std::cout << " Target Territory: " << target;
	std::cout << " - Target Territory Number of armies: " << *m_numOfArmyUnits << std::endl;

	std::cout << std::endl;
}

// Destructor

Airlift::~Airlift() 
{
	std::cout << this->type << " deconstructor was called!" << std::endl;
}

// --------------- Negotiate class ---------------

// Constructors

Negotiate::Negotiate()
	: Order("Negotiate", NULL), m_targetPlayer(NULL) {}

Negotiate::Negotiate(Player* player, Player* targetPlayer)
	: Order("Negotiate", player), m_targetPlayer(targetPlayer) {}

Negotiate::Negotiate(Negotiate& other)
	: Order("Negotiate", other.getIssuingPlayer()), m_targetPlayer(other.m_targetPlayer) {}

// Negotiate validate checks if the target player is validate
bool Negotiate::validate()
{
	if (this->getIssuingPlayer() == NULL) { return false; }

	if (m_targetPlayer != this->getIssuingPlayer()) return true;
	
	return false;
}

// Execute Negotiate disables the target player's ability to attack 
void Negotiate::execute()
{
	if (this->validate())
	{
		std::cout << "Execute "<< this->type <<" order" << std::endl;
		this->print();

		m_targetPlayer->addToNegotiatedPlayers(this->getIssuingPlayer());

	}

	else
	{
		std::cout << "Invalid " << this->type << " : " << m_targetPlayer->getPlayerID() << " is the issuing player" << std::endl;
		std::cout << std::endl;
	}
}

void Negotiate::print()
{
	if (!validate()) { std::cout << "Cannot print invalid << " << this->type << " Order" << std::endl;  return; }

	std::cout << " -- " << this->type << " Order-- " << std::endl;
	std::cout << " Target Player: " << m_targetPlayer->getPlayerID() << std::endl;

	std::cout << std::endl;
}

// Destructor

Negotiate::~Negotiate() 
{
	std::cout << this->type << " deconstructor was called!" << std::endl;
}

=======
#include "Orders.h"
#include "map.h"
#include <iostream>
#include "Player.h"
#include "Cards.h"

// --------------- Order class ---------------

// Constructors

Order::Order() 
	: m_playerIssuer(NULL), type("Invalid") {}

Order::Order(std::string type, Player* player)
	: m_playerIssuer(player), type(type) {}

// Assignment operator
void Order::operator= (const Order& order) 
{
	m_playerIssuer = order.m_playerIssuer;
	type = order.type;

}

bool Order::validate() { return true;}

void Order::execute() {return;}

Player* Order::getIssuingPlayer()
{
	return this->m_playerIssuer;
}

void Order::setIssuingPlayer(Player* player)
{
	this->m_playerIssuer = player;
}

std::ostream& operator<<(std::ostream& os, Order& order)
{

	if (order.type == "Deploy")
	{
		Deploy* d = dynamic_cast<Deploy*>(&order);

		if (d != nullptr)
		{
			os << d->type << " - Deploys armies to the terrorities" << std::endl;
		}
	}

	else if (order.type == "Advance")
	{
		Advance* d = dynamic_cast<Advance*>(&order);

		if (d != nullptr)
		{
			os << order.type << " - Advance armies to the terrorities" << std::endl;
		}

	}
	else if (order.type == "Bomb")
	{
		Bomb* d = dynamic_cast<Bomb*>(&order);

		if (d != nullptr)
		{
			os << order.type << " - Bomb target terrority" << std::endl;
		}

	}
	else if (order.type == "Blockade")
	{
		Blockade* d = dynamic_cast<Blockade*>(&order);

		if (d != nullptr)
		{
			os << order.type << " - Blockade target terrority" << std::endl;
		}

	}
	else if (order.type == "Airlift")
	{
		Airlift* d = dynamic_cast<Airlift*>(&order);

		if (d != nullptr)
		{
			os << order.type << " - Airlift armies to the terrorities" << std::endl;
		}

	}
	else if (order.type == "Negotiate")
	{
		Negotiate* d = dynamic_cast<Negotiate*>(&order);

		if (d != nullptr)
		{
			os << order.type << " - Negotiate with target player" << std::endl;
		}

	}
	else
	{
		os << "Invalid order!";
	}

	return os;
}

// Destructor

Order::~Order()
{};

// --------------- OrdersList class ---------------

// Constructors

OrdersList::OrdersList() {};

OrdersList::OrdersList(OrdersList& other)
{
	if (other.orders.empty()) return;

	else
	{
		this->orders.clear();
		for (int i = 0; i < other.orders.size(); i++)
		{

			// Create an Order object based on the orderType
			if (other.orders[i]->type == "Deploy") 
			{
				this->orders.push_back(new Deploy(*dynamic_cast<Deploy*>(other.orders[i])));
			}

			else if (other.orders[i]->type == "Advance")
			{
				this->orders.push_back(new Advance(*dynamic_cast<Advance*>(other.orders[i])));
			}

			else if (other.orders[i]->type == "Bomb")
			{
				this->orders.push_back(new Bomb(*dynamic_cast<Bomb*>(other.orders[i])));
			}

			else if (other.orders[i]->type == "Blockade")
			{
				this->orders.push_back(new Blockade(*dynamic_cast<Blockade*>(other.orders[i])));
			}

			else if (other.orders[i]->type == "Airlift")
			{
				this->orders.push_back(new Airlift(*dynamic_cast<Airlift*>(other.orders[i])));
			}

			else if (other.orders[i]->type == "Negotiate")
			{
				this->orders.push_back(new Negotiate(*dynamic_cast<Negotiate*>(other.orders[i])));
			}

		}
	}
}

// Delete the order from the list of Orders 
void OrdersList::remove(Order& order)
{
	if (this->orders.empty())
	{
		std::cout << "Order List is empty! " << std::endl;
		return;
	}

	for (int i = 0; i < this->orders.size(); i++)
	{
		if (this->orders[i] == &order)
		{
			this->orders.erase(this->orders.begin() + i);
			return;
		}
	}

	std::cout << "Order is not in the Orders List " << std::endl;
}

// Move the order in the list of Orders. Takes Order ptr and target index within the OrdersList array
void OrdersList::move(Order& order, const int target_index)
{
	// Check empty array
	if (this->orders.empty())
	{
		std::cout << "Order List is empty! " << std::endl;
		return;
	}

	// Check if the array has one element
	if (this->orders.size() < 2)
	{
		std::cout << "Order List only has one element! " << std::endl;
		return;
	}

	// Check if target index is out of bound of the array
	if (target_index >= this->orders.capacity())
	{
		std::cout << "Index target is out of bounds of the OrdersList " << std::endl;
		return;
	}

	// Swap target index element 

	for (int i = 0; i < this->orders.size(); i++)
	{
		if (this->orders[i] == &order)
		{
			this->orders.erase(this->orders.begin() + i);
			this->orders.insert(this->orders.begin() + target_index, &order);
			return;
		}
	}
}

// Print each order within the OrdersList
void OrdersList::print()
{
	int n = this->orders.size();

	if (this->orders.empty())
	{
		std::cout << "Order List is empty! " << std::endl;
		return;
	}

	for (int i = 0; i < n; i++)
	{
		std::cout << i << " - " << orders[i]->type << std::endl;
	}

}

// Destructor

OrdersList::~OrdersList()
{
	for (Order* order : orders)
	{
		delete order;
	}

	this->orders.clear();
};

// --------------- Deploy class ---------------

// Constructors

Deploy::Deploy()
	: Order("Deploy", NULL), m_targetTerritory(NULL), m_numOfArmyUnits(new int(0)) {}

Deploy::Deploy(Player* player, Territory* target, int* value)
	: Order("Deploy", player), m_targetTerritory(target), m_numOfArmyUnits(value) {}

Deploy::Deploy(Deploy& other) 
	: Order("Deploy", other.getIssuingPlayer()), m_numOfArmyUnits(new int(*other.m_numOfArmyUnits)), m_targetTerritory(other.m_targetTerritory) {}

Deploy::~Deploy()
{
	std::cout << this->type << " deconstructor was called!" << std::endl;
}

// Deploy validate checks if source territory and target territory.
bool Deploy::validate()
{
	if (this->getIssuingPlayer() == NULL) { return false; }

	std::vector<Territory*> ownedTerritories = this->getIssuingPlayer()->getOwnedTerritories();

	if (this->getIssuingPlayer()->isTerritoryOwned(m_targetTerritory)) return true;

	return false;
	
}

// Executes Deploy order and begins attack from source territory to target territory
void Deploy::execute()
{
	if (validate())
	{
		std::cout << "Executing Deploy Order.." << std::endl;
		std::cout << m_targetTerritory->getNumberOfArmies() << std::endl;
		m_targetTerritory->setNumberOfArmies(m_targetTerritory->getNumberOfArmies() + *m_numOfArmyUnits);
		this->print();
	}	
	else
	{
		std::cout << "Invalid " << this->type << " - Target territory does not belongs to " << this->getIssuingPlayer()->getPlayerID() << std::endl;
		std::cout << std::endl;
	}

}

void Deploy::print()
{
	if (!validate()) { std::cout << "Cannot print invalid << " << this->type << " Order" << std::endl;  return; }

	std::cout << "-- Deploy Order -- " << std::endl;
	std::string name = m_targetTerritory->getName();
	std::cout << "Target Territory: " << name;
	std::cout << " - Deployed number of armies: " << *m_numOfArmyUnits << std::endl;
	std::cout << " - Territory number of armies: " << m_targetTerritory->getNumberOfArmies() << std::endl;
	std::cout << std::endl;

}

// --------------- Advance class ---------------

// Constructors

Advance::Advance()
	: Order("Advance", NULL), m_targetTerritory(NULL), m_sourceTerritory(NULL), m_numOfArmyUnits(new int(0)), m_deckRef(NULL) {};

Advance::Advance(Player* player, Territory* targetTerritory, Territory* sourceTerritory, int* value, Deck* deck)
	: Order("Advance", player), m_targetTerritory(targetTerritory), m_sourceTerritory(sourceTerritory),	m_numOfArmyUnits(value), m_deckRef(deck) {};

Advance::Advance(Advance& other)
	: Order("Advance", other.getIssuingPlayer()), m_targetTerritory(other.m_targetTerritory), m_sourceTerritory(other.m_sourceTerritory), m_numOfArmyUnits(new int(*other.m_numOfArmyUnits)), m_deckRef(other.m_deckRef) {}

// Advance validate checks if source territory and target territory.  
bool Advance::validate()
{
	if (!this->getIssuingPlayer() != NULL || !this->getIssuingPlayer()->isTerritoryOwned(m_sourceTerritory)) return false;

	// Check that target territory is adjacent to a player owned territory
	for (Territory* adjacentTerritory : m_targetTerritory->getAdjacentTerritories())
	{
		if (m_sourceTerritory == adjacentTerritory) return true;
	}

	return false;
}

// Executes Advance order and begins attack from source territory to target territory
void Advance::execute()
{
	if (this->validate())
	{
		std::cout << "Executing " << this->type << " order..." << std::endl;

		// Move units
		if (this->getIssuingPlayer()->isTerritoryOwned(m_sourceTerritory) && this->getIssuingPlayer()->isTerritoryOwned(m_targetTerritory))
		{
			m_sourceTerritory->setNumberOfArmies(m_sourceTerritory->getNumberOfArmies() - *m_numOfArmyUnits);
			m_targetTerritory->setNumberOfArmies(m_targetTerritory->getNumberOfArmies() + *m_numOfArmyUnits);
			std::cout << "-- Move Advance order --" << std::endl;
			this->print();
		}

		// Simulate attack
		else
		{
			bool attackersTurn = true;
			bool attackersWon = false;

			std::cout << "-- Attack Advance order --" << std::endl;

			// check if target enemy player is in the issuing Player's negioated players list

			while (m_sourceTerritory->getNumberOfArmies() != 0 || m_targetTerritory->getNumberOfArmies() != 0)
			{

				int roll;
				switch (attackersTurn)
				{
					// attacker's turn
					case true:
						roll = rand() % 10 + 1;
						if (roll <= 6) // Attacker has 60% chance of kill a unit
						{
							m_targetTerritory->setNumberOfArmies(m_targetTerritory->getNumberOfArmies() - 1);
							bool attackersTurn = false;
							if (m_targetTerritory->getNumberOfArmies() == 0) { attackersWon = true; }

							break;
						}
					break;
					
					// defender's turn
					case false:
						roll = rand() % 10 + 1;
						if (roll <= 7) // Defender has 70% chance of kill a unit
						{
							m_sourceTerritory->setNumberOfArmies(m_sourceTerritory->getNumberOfArmies() - 1);
							bool attackersTurn = true;
							if (m_sourceTerritory->getNumberOfArmies() == 0) { attackersWon = false; }

							break;
						}
					break;
				}
			}

			if (attackersWon == true)
			{
				std::cout << "-- Attacker Won --" << std::endl;

				// transfer ownership

				// Check if the issuing player has drawn a card this turn after taking an territory			
				if (!this->getIssuingPlayer()->hasDrawn)
				{
					m_deckRef->draw(this->getIssuingPlayer()->getHand());
					this->getIssuingPlayer()->hasDrawn = true;
				}
				

			}

			else std::cout << "-- Attacker Lost --" << std::endl;

			this->print();
		}
		
	}

	else
	{
		std::cout << "Invalid " << this->type << " - Source territory does not belongs to " << this->getIssuingPlayer()->getPlayerID() 
			<< "or Source and Target territories are not adjacent territories" << std::endl;
		std::cout << std::endl;

	}
	
}

void Advance::print()
{
	if (!validate()) { std::cout << "Cannot print invalid << " << this->type << " Order" << std::endl;  return; }

	std::cout << " -- " << this->type << " Order -- " << std::endl;
	std::string target = m_targetTerritory->getName();
	std::string source = m_sourceTerritory->getName();

	std::cout << "Target Adjacent Territory: " << target << " ----> ";
	std::cout << " Source Territory: " << source;
	std::cout << " - Number of armies: " << *m_numOfArmyUnits << std::endl;
	std::cout << std::endl;

}

// Destructor

Advance::~Advance()
{
	std::cout << this->type << " deconstructor was called!" << std::endl;
}

// --------------- Bomb class ---------------

// Constructors

Bomb::Bomb()
	: Order("Bomb", NULL), m_targetTerritory(NULL) {}

Bomb::Bomb(Player* player, Territory* targetTerritory)
	: Order("Bomb", player), m_targetTerritory(targetTerritory) {}

Bomb::Bomb(Bomb& other)
	: Order("Bomb", other.getIssuingPlayer()), m_targetTerritory(other.m_targetTerritory) {}

// Bomb validate checks if the target territory is validate
bool Bomb::validate()
{
	if (this->getIssuingPlayer() == NULL) { return false; }

	std::vector<Territory*> ownedTerritories = this->getIssuingPlayer()->getOwnedTerritories();

	// Check if player does not own target territory
	if (!this->getIssuingPlayer()->isTerritoryOwned(m_targetTerritory))
	{
		// Check that target territory is adjacent to a player owned territory
		for (Territory* adjacentTerritory : m_targetTerritory->getAdjacentTerritories())
		{
			this->getIssuingPlayer()->isTerritoryOwned(adjacentTerritory);

			return true;
		}
	}
	
	return false;
}

// Executes Bomb order reducing territory army value by half
void Bomb::execute()
{
	if (this->validate())
	{
		std::cout << "Executing " << this->type << " order..." << std::endl;

		// Reduce target territory armies by half
		m_targetTerritory->setNumberOfArmies(m_targetTerritory->getNumberOfArmies() / 2);

		this->print();

		
	}
	else
	{
		std::cout << "Invalid " << this->type << " - " << m_targetTerritory->getName() << " -  belongs to " << this->getIssuingPlayer()->getPlayerID()
			<< " or " << m_targetTerritory->getName() << " territory is not adjacent any to player owned territories" << std::endl;

		std::cout << std::endl;
	}

}

void Bomb::print()
{
	if (!validate()) { std::cout << "Cannot print invalid << " << this->type << " Order" << std::endl;  return; }


	std::cout << " -- " << this->type << " Order-- " << std::endl;
	std::string target = m_targetTerritory->getName();

	std::cout << " Target Territory: " << target << std::endl;
	std::cout << std::endl;

}

// Destructor

Bomb::~Bomb() 
{
	std::cout << this->type << " deconstructor was called!" << std::endl;
}

// --------------- Blockade class ---------------

// Constructors

Blockade::Blockade()
	: Order("Blockade", NULL), m_targetTerritory(NULL) {}

Blockade::Blockade(Player* player, Territory* targetTerritory)
	: Order("Blockade", player), m_targetTerritory(targetTerritory) {}

Blockade::Blockade(Blockade& other)
	: Order("Blockade", other.getIssuingPlayer()), m_targetTerritory(other.m_targetTerritory) {}

// Blockade validate checks if the target territory is validate
bool Blockade::validate()
{
	if (this->getIssuingPlayer() == NULL) { return false; }

	std::vector<Territory*> ownedTerritories = this->getIssuingPlayer()->getOwnedTerritories();

	if (this->getIssuingPlayer()->isTerritoryOwned(m_targetTerritory)) return true;

	return false;
}

// Executes Blockade which turns target territory into a neutral territory and triple the army value
void Blockade::execute()
{
	if (this->validate())
	{
		std::cout << "Executing " << this->type << " order..." << std::endl;

		// Double target territory armies and transfer the ownership of the territory to the Neutral player
		m_targetTerritory->setNumberOfArmies(m_targetTerritory->getNumberOfArmies() * 2);

		this->getIssuingPlayer()->removeTerritory(m_targetTerritory);

		// TODO - Give NEUTRAL player the target territory

		this->print();
	}
	else
	{
		std::cout << "Invalid " << this->type << " - " << m_targetTerritory->getName() << " -  does not belongs to " << this->getIssuingPlayer()->getPlayerID() << std::endl;
		std::cout << std::endl;
	}
}

void Blockade::print()
{
	if (!validate()) { std::cout << "Cannot print invalid << " << this->type << " Order" << std::endl;  return; }

	std::cout << " -- " << this->type << " Order-- " << std::endl;
	std::string target = m_targetTerritory->getName();
	std::cout << " Target Territory: " << target << std::endl;
	std::cout << " Target Territory Armies: " << m_targetTerritory->getNumberOfArmies() << std::endl;

	std::cout << std::endl;
}

// Destructor

Blockade::~Blockade() 
{
	std::cout << this->type << " deconstructor was called!" << std::endl;
}

// --------------- Airlift class ---------------

// Constructors

Airlift::Airlift() 
	: Order("Airlift", NULL), m_targetTerritory(NULL), m_sourceTerritory(NULL), m_numOfArmyUnits(new int(0)) {};

Airlift::Airlift(Player* player, Territory* sourceTerritory, Territory* targetTerritory, int* value)
	: Order("Airlift", player), m_targetTerritory(targetTerritory), m_sourceTerritory(sourceTerritory), m_numOfArmyUnits(value) {};

Airlift::Airlift(Airlift& other)
	: Order("Airlift", other.getIssuingPlayer()), m_sourceTerritory(other.m_sourceTerritory), m_targetTerritory(other.m_targetTerritory), 
	m_numOfArmyUnits(new int(*other.m_numOfArmyUnits)) {}

// Airlift validate checks if the number of armies, target, source territory is validate
bool Airlift::validate()
{
	if (this->getIssuingPlayer() == NULL) { return false; }

	std::vector<Territory*> ownedTerritories = this->getIssuingPlayer()->getOwnedTerritories();
	
	if (this->getIssuingPlayer()->isTerritoryOwned(m_sourceTerritory) && this->getIssuingPlayer()->isTerritoryOwned(m_targetTerritory)) return true;

	return false;
}

// Execute Airlift moves number of armies from source to target territory
void Airlift::execute()
{
	if (validate())
	{
		std::cout << "Executing " << this->type << " Order.." << std::endl;

		// Move armies to target territory
		m_sourceTerritory->setNumberOfArmies(m_sourceTerritory->getNumberOfArmies() - *m_numOfArmyUnits);

		m_targetTerritory->setNumberOfArmies(m_targetTerritory->getNumberOfArmies() + *m_numOfArmyUnits);

		this->print();

	}
	else
	{
		std::cout << "Invalid " << this->type << " - Target or Source territory does not belong to " << this->getIssuingPlayer()->getPlayerID() << std::endl;
		std::cout << std::endl;
	}

}

void Airlift::print()
{
	if (!validate()) { std::cout << "Cannot print invalid << " << this->type << " Order" << std::endl;  return; }

	std::cout << " -- " << this->type << " Order-- " << std::endl;
	std::string target = m_targetTerritory->getName();
	std::string source = m_sourceTerritory->getName();

	std::cout << "Source Territory: " << source << " ----> ";
	std::cout << " Target Territory: " << target;
	std::cout << " - Target Territory Number of armies: " << *m_numOfArmyUnits << std::endl;

	std::cout << std::endl;
}

// Destructor

Airlift::~Airlift() 
{
	std::cout << this->type << " deconstructor was called!" << std::endl;
}

// --------------- Negotiate class ---------------

// Constructors

Negotiate::Negotiate()
	: Order("Negotiate", NULL), m_targetPlayer(NULL) {}

Negotiate::Negotiate(Player* player, Player* targetPlayer)
	: Order("Negotiate", player), m_targetPlayer(targetPlayer) {}

Negotiate::Negotiate(Negotiate& other)
	: Order("Negotiate", other.getIssuingPlayer()), m_targetPlayer(other.m_targetPlayer) {}

// Negotiate validate checks if the target player is validate
bool Negotiate::validate()
{
	if (this->getIssuingPlayer() == NULL) { return false; }

	if (m_targetPlayer != this->getIssuingPlayer()) return true;
	
	return false;
}

// Execute Negotiate disables the target player's ability to attack 
void Negotiate::execute()
{
	if (this->validate())
	{
		std::cout << "Execute "<< this->type <<" order" << std::endl;
		this->print();

		m_targetPlayer->addToNegotiatedPlayers(this->getIssuingPlayer());

	}

	else
	{
		std::cout << "Invalid " << this->type << " : " << m_targetPlayer->getPlayerID() << " is the issuing player" << std::endl;
		std::cout << std::endl;
	}
}

void Negotiate::print()
{
	if (!validate()) { std::cout << "Cannot print invalid << " << this->type << " Order" << std::endl;  return; }

	std::cout << " -- " << this->type << " Order-- " << std::endl;
	std::cout << " Target Player: " << m_targetPlayer->getPlayerID() << std::endl;

	std::cout << std::endl;
}

// Destructor

Negotiate::~Negotiate() 
{
	std::cout << this->type << " deconstructor was called!" << std::endl;
}
>>>>>>> 03485a5d
<|MERGE_RESOLUTION|>--- conflicted
+++ resolved
@@ -1,1465 +1,733 @@
-<<<<<<< HEAD
-#include "Orders.h"
-#include "map.h"
-#include <iostream>
-#include "Player.h"
-
-// --------------- Order class ---------------
-
-// Constructors
-
-Order::Order() 
-	: m_playerIssuer(NULL), type("Invalid") {}
-
-Order::Order(std::string type, Player* player)
-	: m_playerIssuer(player), type(type) {}
-
-// Assignment operator
-void Order::operator= (const Order& order) 
-{
-	m_playerIssuer = order.m_playerIssuer;
-	type = order.type;
-
-}
-
-bool Order::validate() { return true;}
-
-void Order::execute() {return;}
-
-Player* Order::getIssuingPlayer()
-{
-	return this->m_playerIssuer;
-}
-
-void Order::setIssuingPlayer(Player* player)
-{
-	this->m_playerIssuer = player;
-}
-
-std::ostream& operator<<(std::ostream& os, Order& order)
-{
-
-	if (order.type == "Deploy")
-	{
-		Deploy* d = dynamic_cast<Deploy*>(&order);
-
-		if (d != nullptr)
-		{
-			os << d->type << " - Deploys armies to the terrorities" << std::endl;
-		}
-	}
-
-	else if (order.type == "Advance")
-	{
-		Advance* d = dynamic_cast<Advance*>(&order);
-
-		if (d != nullptr)
-		{
-			os << order.type << " - Advance armies to the terrorities" << std::endl;
-		}
-
-	}
-	else if (order.type == "Bomb")
-	{
-		Bomb* d = dynamic_cast<Bomb*>(&order);
-
-		if (d != nullptr)
-		{
-			os << order.type << " - Bomb target terrority" << std::endl;
-		}
-
-	}
-	else if (order.type == "Blockade")
-	{
-		Blockade* d = dynamic_cast<Blockade*>(&order);
-
-		if (d != nullptr)
-		{
-			os << order.type << " - Blockade target terrority" << std::endl;
-		}
-
-	}
-	else if (order.type == "Airlift")
-	{
-		Airlift* d = dynamic_cast<Airlift*>(&order);
-
-		if (d != nullptr)
-		{
-			os << order.type << " - Airlift armies to the terrorities" << std::endl;
-		}
-
-	}
-	else if (order.type == "Negotiate")
-	{
-		Negotiate* d = dynamic_cast<Negotiate*>(&order);
-
-		if (d != nullptr)
-		{
-			os << order.type << " - Negotiate with target player" << std::endl;
-		}
-
-	}
-	else
-	{
-		os << "Invalid order!";
-	}
-
-	return os;
-}
-
-// Destructor
-
-Order::~Order()
-{};
-
-// --------------- OrdersList class ---------------
-
-// Constructors
-
-OrdersList::OrdersList() {};
-
-OrdersList::OrdersList(OrdersList& other)
-{
-	if (other.orders.empty()) return;
-
-	else
-	{
-		this->orders.clear();
-		for (int i = 0; i < other.orders.size(); i++)
-		{
-
-			// Create an Order object based on the orderType
-			if (other.orders[i]->type == "Deploy") 
-			{
-				this->orders.push_back(new Deploy(*dynamic_cast<Deploy*>(other.orders[i])));
-			}
-
-			else if (other.orders[i]->type == "Advance")
-			{
-				this->orders.push_back(new Advance(*dynamic_cast<Advance*>(other.orders[i])));
-			}
-
-			else if (other.orders[i]->type == "Bomb")
-			{
-				this->orders.push_back(new Bomb(*dynamic_cast<Bomb*>(other.orders[i])));
-			}
-
-			else if (other.orders[i]->type == "Blockade")
-			{
-				this->orders.push_back(new Blockade(*dynamic_cast<Blockade*>(other.orders[i])));
-			}
-
-			else if (other.orders[i]->type == "Airlift")
-			{
-				this->orders.push_back(new Airlift(*dynamic_cast<Airlift*>(other.orders[i])));
-			}
-
-			else if (other.orders[i]->type == "Negotiate")
-			{
-				this->orders.push_back(new Negotiate(*dynamic_cast<Negotiate*>(other.orders[i])));
-			}
-
-		}
-	}
-}
-
-// Delete the order from the list of Orders 
-void OrdersList::remove(Order& order)
-{
-	if (this->orders.empty())
-	{
-		std::cout << "Order List is empty! " << std::endl;
-		return;
-	}
-
-	for (int i = 0; i < this->orders.size(); i++)
-	{
-		if (this->orders[i] == &order)
-		{
-			this->orders.erase(this->orders.begin() + i);
-			return;
-		}
-	}
-
-	std::cout << "Order is not in the Orders List " << std::endl;
-}
-
-// Move the order in the list of Orders. Takes Order ptr and target index within the OrdersList array
-void OrdersList::move(Order& order, const int target_index)
-{
-	// Check empty array
-	if (this->orders.empty())
-	{
-		std::cout << "Order List is empty! " << std::endl;
-		return;
-	}
-
-	// Check if the array has one element
-	if (this->orders.size() < 2)
-	{
-		std::cout << "Order List only has one element! " << std::endl;
-		return;
-	}
-
-	// Check if target index is out of bound of the array
-	if (target_index >= this->orders.capacity())
-	{
-		std::cout << "Index target is out of bounds of the OrdersList " << std::endl;
-		return;
-	}
-
-	// Swap target index element 
-
-	for (int i = 0; i < this->orders.size(); i++)
-	{
-		if (this->orders[i] == &order)
-		{
-			this->orders.erase(this->orders.begin() + i);
-			this->orders.insert(this->orders.begin() + target_index, &order);
-			return;
-		}
-	}
-}
-
-// Print each order within the OrdersList
-void OrdersList::print()
-{
-	int n = this->orders.size();
-
-	if (this->orders.empty())
-	{
-		std::cout << "Order List is empty! " << std::endl;
-		return;
-	}
-
-	for (int i = 0; i < n; i++)
-	{
-		std::cout << i << " - " << orders[i]->type << std::endl;
-	}
-
-}
-
-// Destructor
-
-OrdersList::~OrdersList()
-{
-	for (Order* order : orders)
-	{
-		delete order;
-	}
-
-	this->orders.clear();
-};
-
-// --------------- Deploy class ---------------
-
-// Constructors
-
-Deploy::Deploy()
-	: Order("Deploy", NULL), m_targetTerritory(NULL), m_numOfArmyUnits(new int(0)) {}
-
-Deploy::Deploy(Player* player, Territory* target, int* value)
-	: Order("Deploy", player), m_targetTerritory(target), m_numOfArmyUnits(value) {}
-
-Deploy::Deploy(Deploy& other) 
-	: Order("Deploy", other.getIssuingPlayer()), m_numOfArmyUnits(new int(*other.m_numOfArmyUnits)), m_targetTerritory(other.m_targetTerritory) {}
-
-Deploy::~Deploy()
-{
-	std::cout << this->type << " deconstructor was called!" << std::endl;
-}
-
-// Deploy validate checks if source territory and target territory.
-bool Deploy::validate()
-{
-	if (this->getIssuingPlayer() == NULL) { return false; }
-
-	std::vector<Territory*> ownedTerritories = this->getIssuingPlayer()->getOwnedTerritories();
-
-	if (this->getIssuingPlayer()->isTerritoryOwned(m_targetTerritory)) return true;
-
-	return false;
-	
-}
-
-// Executes Deploy order and begins attack from source territory to target territory
-void Deploy::execute()
-{
-	if (validate())
-	{
-		std::cout << "Executing Deploy Order.." << std::endl;
-		std::cout << m_targetTerritory->getNumberOfArmies() << std::endl;
-		m_targetTerritory->setNumberOfArmies(m_targetTerritory->getNumberOfArmies() + *m_numOfArmyUnits);
-		this->print();
-	}	
-	else
-	{
-		std::cout << "Invalid " << this->type << " - Target territory does not belongs to " << this->getIssuingPlayer()->getPlayerID() << std::endl;
-		std::cout << std::endl;
-	}
-
-}
-
-void Deploy::print()
-{
-	if (!validate()) { std::cout << "Cannot print invalid << " << this->type << " Order" << std::endl;  return; }
-
-	std::cout << "-- Deploy Order -- " << std::endl;
-	std::string name = m_targetTerritory->getName();
-	std::cout << "Target Territory: " << name;
-	std::cout << " - Deployed number of armies: " << *m_numOfArmyUnits << std::endl;
-	std::cout << " - Territory number of armies: " << m_targetTerritory->getNumberOfArmies() << std::endl;
-	std::cout << std::endl;
-
-}
-
-// --------------- Advance class ---------------
-
-// Constructors
-
-Advance::Advance()
-	: Order("Advance", NULL), m_targetTerritory(NULL), m_sourceTerritory(NULL), m_numOfArmyUnits(new int(0)) {};
-
-Advance::Advance(Player* player, Territory* targetTerritory, Territory* sourceTerritory, int* value)
-	: Order("Advance", player), m_targetTerritory(targetTerritory), m_sourceTerritory(sourceTerritory),
-	m_numOfArmyUnits(value) {};
-
-Advance::Advance(Advance& other)
-	: Order("Advance", other.getIssuingPlayer()), m_targetTerritory(other.m_targetTerritory), m_sourceTerritory(other.m_sourceTerritory), 
-	m_numOfArmyUnits(new int(*other.m_numOfArmyUnits)) {}
-
-// Advance validate checks if source territory and target territory.  
-bool Advance::validate()
-{
-	if (this->getIssuingPlayer() == nullptr || !this->getIssuingPlayer()->isTerritoryOwned(m_sourceTerritory)) return false;
-
-	// Check that target territory is adjacent to a player owned territory
-	for (Territory* adjacentTerritory : m_targetTerritory->getAdjacentTerritories())
-	{
-		if (m_sourceTerritory == adjacentTerritory) return true;
-	}
-
-	return false;
-}
-
-// Executes Advance order and begins attack from source territory to target territory
-void Advance::execute()
-{
-	if (this->validate())
-	{
-		std::cout << "Executing " << this->type << " order..." << std::endl;
-
-		// Move units
-		if (this->getIssuingPlayer()->isTerritoryOwned(m_sourceTerritory) && this->getIssuingPlayer()->isTerritoryOwned(m_targetTerritory))
-		{
-			m_sourceTerritory->setNumberOfArmies(m_sourceTerritory->getNumberOfArmies() - *m_numOfArmyUnits);
-			m_targetTerritory->setNumberOfArmies(m_targetTerritory->getNumberOfArmies() + *m_numOfArmyUnits);
-			std::cout << "-- Move Advance order --" << std::endl;
-			this->print();
-		}
-
-		// Simulate attack
-		else
-		{
-
-			bool attackersTurn = true;
-			bool attackersWon = false;
-
-			std::cout << "-- Attack Advance order --" << std::endl;
-
-			// check if target enemy player is in the issuing Player's negioated players list
-
-			while (m_sourceTerritory->getNumberOfArmies() != 0 || m_targetTerritory->getNumberOfArmies() != 0)
-			{
-
-				int roll;
-				switch (attackersTurn)
-				{
-					// attacker's turn
-					case true:
-						roll = rand() % 10 + 1;
-						if (roll <= 6) // Attacker has 60% chance of kill a unit
-						{
-							m_targetTerritory->setNumberOfArmies(m_targetTerritory->getNumberOfArmies() - 1);
-							bool attackersTurn = false;
-							if (m_targetTerritory->getNumberOfArmies() == 0) { attackersWon = true; }
-
-							break;
-						}
-					break;
-					
-					// defender's turn
-					case false:
-						roll = rand() % 10 + 1;
-						if (roll <= 7) // Defender has 70% chance of kill a unit
-						{
-							m_sourceTerritory->setNumberOfArmies(m_sourceTerritory->getNumberOfArmies() - 1);
-							bool attackersTurn = true;
-							if (m_sourceTerritory->getNumberOfArmies() == 0) { attackersWon = false; }
-
-							break;
-						}
-					break;
-				}
-			}
-
-			if (attackersWon == true)
-			{
-				std::cout << "-- Attacker Won --" << std::endl;
-
-				// transfer ownership
-
-				// give card
-
-			}
-			else std::cout << "-- Attacker Lost --" << std::endl;
-
-
-			this->print();
-		}
-		
-	}
-
-	else
-	{
-		std::cout << "Invalid " << this->type << " - Source territory does not belongs to " << this->getIssuingPlayer()->getPlayerID() 
-			<< "or Source and Target territories are not adjacent territories" << std::endl;
-		std::cout << std::endl;
-
-	}
-	
-}
-
-void Advance::print()
-{
-	if (!validate()) { std::cout << "Cannot print invalid << " << this->type << " Order" << std::endl;  return; }
-
-	std::cout << " -- " << this->type << " Order -- " << std::endl;
-	std::string target = m_targetTerritory->getName();
-	std::string source = m_sourceTerritory->getName();
-
-	std::cout << "Target Adjacent Territory: " << target << " ----> ";
-	std::cout << " Source Territory: " << source;
-	std::cout << " - Number of armies: " << *m_numOfArmyUnits << std::endl;
-	std::cout << std::endl;
-
-
-}
-
-// Destructor
-
-Advance::~Advance()
-{
-	std::cout << this->type << " deconstructor was called!" << std::endl;
-}
-
-// --------------- Bomb class ---------------
-
-// Constructors
-
-Bomb::Bomb()
-	: Order("Bomb", NULL), m_targetTerritory(NULL) {}
-
-Bomb::Bomb(Player* player, Territory* targetTerritory)
-	: Order("Bomb", player), m_targetTerritory(targetTerritory) {}
-
-Bomb::Bomb(Bomb& other)
-	: Order("Bomb", other.getIssuingPlayer()), m_targetTerritory(other.m_targetTerritory) {}
-
-// Bomb validate checks if the target territory is validate
-bool Bomb::validate()
-{
-	if (this->getIssuingPlayer() == NULL) { return false; }
-
-	std::vector<Territory*> ownedTerritories = this->getIssuingPlayer()->getOwnedTerritories();
-
-	// Check if player does not own target territory
-	if (!this->getIssuingPlayer()->isTerritoryOwned(m_targetTerritory))
-	{
-		// Check that target territory is adjacent to a player owned territory
-		for (Territory* adjacentTerritory : m_targetTerritory->getAdjacentTerritories())
-		{
-			this->getIssuingPlayer()->isTerritoryOwned(adjacentTerritory);
-
-			return true;
-		}
-	}
-	
-	return false;
-}
-
-// Executes Bomb order reducing territory army value by half
-void Bomb::execute()
-{
-	if (this->validate())
-	{
-		std::cout << "Executing " << this->type << " order..." << std::endl;
-
-		// Reduce target territory armies by half
-		m_targetTerritory->setNumberOfArmies(m_targetTerritory->getNumberOfArmies() / 2);
-
-		this->print();
-
-		
-	}
-	else
-	{
-		std::cout << "Invalid " << this->type << " - " << m_targetTerritory->getName() << " -  belongs to " << this->getIssuingPlayer()->getPlayerID()
-			<< " or " << m_targetTerritory->getName() << " territory is not adjacent any to player owned territories" << std::endl;
-
-		std::cout << std::endl;
-	}
-
-}
-
-void Bomb::print()
-{
-	if (!validate()) { std::cout << "Cannot print invalid << " << this->type << " Order" << std::endl;  return; }
-
-
-	std::cout << " -- " << this->type << " Order-- " << std::endl;
-	std::string target = m_targetTerritory->getName();
-
-	std::cout << " Target Territory: " << target << std::endl;
-	std::cout << std::endl;
-
-}
-
-// Destructor
-
-Bomb::~Bomb() 
-{
-	std::cout << this->type << " deconstructor was called!" << std::endl;
-}
-
-// --------------- Blockade class ---------------
-
-// Constructors
-
-Blockade::Blockade()
-	: Order("Blockade", NULL), m_targetTerritory(NULL) {}
-
-Blockade::Blockade(Player* player, Territory* targetTerritory)
-	: Order("Blockade", player), m_targetTerritory(targetTerritory) {}
-
-Blockade::Blockade(Blockade& other)
-	: Order("Blockade", other.getIssuingPlayer()), m_targetTerritory(other.m_targetTerritory) {}
-
-// Blockade validate checks if the target territory is validate
-bool Blockade::validate()
-{
-	if (this->getIssuingPlayer() == NULL) { return false; }
-
-	std::vector<Territory*> ownedTerritories = this->getIssuingPlayer()->getOwnedTerritories();
-
-	if (this->getIssuingPlayer()->isTerritoryOwned(m_targetTerritory)) return true;
-
-	return false;
-}
-
-// Executes Blockade which turns target territory into a neutral territory and triple the army value
-void Blockade::execute()
-{
-	if (this->validate())
-	{
-		std::cout << "Executing " << this->type << " order..." << std::endl;
-
-		// Double target territory armies and transfer the ownership of the territory to the Neutral player
-		m_targetTerritory->setNumberOfArmies(m_targetTerritory->getNumberOfArmies() * 2);
-
-		this->getIssuingPlayer()->removeTerritory(m_targetTerritory);
-
-		// TODO - Give NEUTRAL player the target territory
-
-		this->print();
-	}
-	else
-	{
-		std::cout << "Invalid " << this->type << " - " << m_targetTerritory->getName() << " -  does not belongs to " << this->getIssuingPlayer()->getPlayerID() << std::endl;
-		std::cout << std::endl;
-	}
-}
-
-void Blockade::print()
-{
-	if (!validate()) { std::cout << "Cannot print invalid << " << this->type << " Order" << std::endl;  return; }
-
-	std::cout << " -- " << this->type << " Order-- " << std::endl;
-	std::string target = m_targetTerritory->getName();
-	std::cout << " Target Territory: " << target << std::endl;
-	std::cout << " Target Territory Armies: " << m_targetTerritory->getNumberOfArmies() << std::endl;
-
-	std::cout << std::endl;
-}
-
-// Destructor
-
-Blockade::~Blockade() 
-{
-	std::cout << this->type << " deconstructor was called!" << std::endl;
-}
-
-// --------------- Airlift class ---------------
-
-// Constructors
-
-Airlift::Airlift() 
-	: Order("Airlift", NULL), m_targetTerritory(NULL), m_sourceTerritory(NULL), m_numOfArmyUnits(new int(0)) {};
-
-Airlift::Airlift(Player* player, Territory* sourceTerritory, Territory* targetTerritory, int* value)
-	: Order("Airlift", player), m_targetTerritory(targetTerritory), m_sourceTerritory(sourceTerritory), m_numOfArmyUnits(value) {};
-
-Airlift::Airlift(Airlift& other)
-	: Order("Airlift", other.getIssuingPlayer()), m_sourceTerritory(other.m_sourceTerritory), m_targetTerritory(other.m_targetTerritory), 
-	m_numOfArmyUnits(new int(*other.m_numOfArmyUnits)) {}
-
-// Airlift validate checks if the number of armies, target, source territory is validate
-bool Airlift::validate()
-{
-	if (this->getIssuingPlayer() == NULL) { return false; }
-
-	std::vector<Territory*> ownedTerritories = this->getIssuingPlayer()->getOwnedTerritories();
-	
-	if (this->getIssuingPlayer()->isTerritoryOwned(m_sourceTerritory) && this->getIssuingPlayer()->isTerritoryOwned(m_targetTerritory)) return true;
-
-	return false;
-}
-
-// Execute Airlift moves number of armies from source to target territory
-void Airlift::execute()
-{
-	if (validate())
-	{
-		std::cout << "Executing " << this->type << " Order.." << std::endl;
-		// Move armies to target territory
-
-		m_sourceTerritory->setNumberOfArmies(m_sourceTerritory->getNumberOfArmies() - *m_numOfArmyUnits);
-
-		m_targetTerritory->setNumberOfArmies(m_targetTerritory->getNumberOfArmies() + *m_numOfArmyUnits);
-
-		this->print();
-
-	}
-	else
-	{
-		std::cout << "Invalid " << this->type << " - Target or Source territory does not belong to " << this->getIssuingPlayer()->getPlayerID() << std::endl;
-		std::cout << std::endl;
-	}
-
-}
-
-void Airlift::print()
-{
-	if (!validate()) { std::cout << "Cannot print invalid << " << this->type << " Order" << std::endl;  return; }
-
-	std::cout << " -- " << this->type << " Order-- " << std::endl;
-	std::string target = m_targetTerritory->getName();
-	std::string source = m_sourceTerritory->getName();
-
-	std::cout << "Source Territory: " << source << " ----> ";
-	std::cout << " Target Territory: " << target;
-	std::cout << " - Target Territory Number of armies: " << *m_numOfArmyUnits << std::endl;
-
-	std::cout << std::endl;
-}
-
-// Destructor
-
-Airlift::~Airlift() 
-{
-	std::cout << this->type << " deconstructor was called!" << std::endl;
-}
-
-// --------------- Negotiate class ---------------
-
-// Constructors
-
-Negotiate::Negotiate()
-	: Order("Negotiate", NULL), m_targetPlayer(NULL) {}
-
-Negotiate::Negotiate(Player* player, Player* targetPlayer)
-	: Order("Negotiate", player), m_targetPlayer(targetPlayer) {}
-
-Negotiate::Negotiate(Negotiate& other)
-	: Order("Negotiate", other.getIssuingPlayer()), m_targetPlayer(other.m_targetPlayer) {}
-
-// Negotiate validate checks if the target player is validate
-bool Negotiate::validate()
-{
-	if (this->getIssuingPlayer() == NULL) { return false; }
-
-	if (m_targetPlayer != this->getIssuingPlayer()) return true;
-	
-	return false;
-}
-
-// Execute Negotiate disables the target player's ability to attack 
-void Negotiate::execute()
-{
-	if (this->validate())
-	{
-		std::cout << "Execute "<< this->type <<" order" << std::endl;
-		this->print();
-
-		m_targetPlayer->addToNegotiatedPlayers(this->getIssuingPlayer());
-
-	}
-
-	else
-	{
-		std::cout << "Invalid " << this->type << " : " << m_targetPlayer->getPlayerID() << " is the issuing player" << std::endl;
-		std::cout << std::endl;
-	}
-}
-
-void Negotiate::print()
-{
-	if (!validate()) { std::cout << "Cannot print invalid << " << this->type << " Order" << std::endl;  return; }
-
-	std::cout << " -- " << this->type << " Order-- " << std::endl;
-	std::cout << " Target Player: " << m_targetPlayer->getPlayerID() << std::endl;
-
-	std::cout << std::endl;
-}
-
-// Destructor
-
-Negotiate::~Negotiate() 
-{
-	std::cout << this->type << " deconstructor was called!" << std::endl;
-}
-
-=======
-#include "Orders.h"
-#include "map.h"
-#include <iostream>
-#include "Player.h"
-#include "Cards.h"
-
-// --------------- Order class ---------------
-
-// Constructors
-
-Order::Order() 
-	: m_playerIssuer(NULL), type("Invalid") {}
-
-Order::Order(std::string type, Player* player)
-	: m_playerIssuer(player), type(type) {}
-
-// Assignment operator
-void Order::operator= (const Order& order) 
-{
-	m_playerIssuer = order.m_playerIssuer;
-	type = order.type;
-
-}
-
-bool Order::validate() { return true;}
-
-void Order::execute() {return;}
-
-Player* Order::getIssuingPlayer()
-{
-	return this->m_playerIssuer;
-}
-
-void Order::setIssuingPlayer(Player* player)
-{
-	this->m_playerIssuer = player;
-}
-
-std::ostream& operator<<(std::ostream& os, Order& order)
-{
-
-	if (order.type == "Deploy")
-	{
-		Deploy* d = dynamic_cast<Deploy*>(&order);
-
-		if (d != nullptr)
-		{
-			os << d->type << " - Deploys armies to the terrorities" << std::endl;
-		}
-	}
-
-	else if (order.type == "Advance")
-	{
-		Advance* d = dynamic_cast<Advance*>(&order);
-
-		if (d != nullptr)
-		{
-			os << order.type << " - Advance armies to the terrorities" << std::endl;
-		}
-
-	}
-	else if (order.type == "Bomb")
-	{
-		Bomb* d = dynamic_cast<Bomb*>(&order);
-
-		if (d != nullptr)
-		{
-			os << order.type << " - Bomb target terrority" << std::endl;
-		}
-
-	}
-	else if (order.type == "Blockade")
-	{
-		Blockade* d = dynamic_cast<Blockade*>(&order);
-
-		if (d != nullptr)
-		{
-			os << order.type << " - Blockade target terrority" << std::endl;
-		}
-
-	}
-	else if (order.type == "Airlift")
-	{
-		Airlift* d = dynamic_cast<Airlift*>(&order);
-
-		if (d != nullptr)
-		{
-			os << order.type << " - Airlift armies to the terrorities" << std::endl;
-		}
-
-	}
-	else if (order.type == "Negotiate")
-	{
-		Negotiate* d = dynamic_cast<Negotiate*>(&order);
-
-		if (d != nullptr)
-		{
-			os << order.type << " - Negotiate with target player" << std::endl;
-		}
-
-	}
-	else
-	{
-		os << "Invalid order!";
-	}
-
-	return os;
-}
-
-// Destructor
-
-Order::~Order()
-{};
-
-// --------------- OrdersList class ---------------
-
-// Constructors
-
-OrdersList::OrdersList() {};
-
-OrdersList::OrdersList(OrdersList& other)
-{
-	if (other.orders.empty()) return;
-
-	else
-	{
-		this->orders.clear();
-		for (int i = 0; i < other.orders.size(); i++)
-		{
-
-			// Create an Order object based on the orderType
-			if (other.orders[i]->type == "Deploy") 
-			{
-				this->orders.push_back(new Deploy(*dynamic_cast<Deploy*>(other.orders[i])));
-			}
-
-			else if (other.orders[i]->type == "Advance")
-			{
-				this->orders.push_back(new Advance(*dynamic_cast<Advance*>(other.orders[i])));
-			}
-
-			else if (other.orders[i]->type == "Bomb")
-			{
-				this->orders.push_back(new Bomb(*dynamic_cast<Bomb*>(other.orders[i])));
-			}
-
-			else if (other.orders[i]->type == "Blockade")
-			{
-				this->orders.push_back(new Blockade(*dynamic_cast<Blockade*>(other.orders[i])));
-			}
-
-			else if (other.orders[i]->type == "Airlift")
-			{
-				this->orders.push_back(new Airlift(*dynamic_cast<Airlift*>(other.orders[i])));
-			}
-
-			else if (other.orders[i]->type == "Negotiate")
-			{
-				this->orders.push_back(new Negotiate(*dynamic_cast<Negotiate*>(other.orders[i])));
-			}
-
-		}
-	}
-}
-
-// Delete the order from the list of Orders 
-void OrdersList::remove(Order& order)
-{
-	if (this->orders.empty())
-	{
-		std::cout << "Order List is empty! " << std::endl;
-		return;
-	}
-
-	for (int i = 0; i < this->orders.size(); i++)
-	{
-		if (this->orders[i] == &order)
-		{
-			this->orders.erase(this->orders.begin() + i);
-			return;
-		}
-	}
-
-	std::cout << "Order is not in the Orders List " << std::endl;
-}
-
-// Move the order in the list of Orders. Takes Order ptr and target index within the OrdersList array
-void OrdersList::move(Order& order, const int target_index)
-{
-	// Check empty array
-	if (this->orders.empty())
-	{
-		std::cout << "Order List is empty! " << std::endl;
-		return;
-	}
-
-	// Check if the array has one element
-	if (this->orders.size() < 2)
-	{
-		std::cout << "Order List only has one element! " << std::endl;
-		return;
-	}
-
-	// Check if target index is out of bound of the array
-	if (target_index >= this->orders.capacity())
-	{
-		std::cout << "Index target is out of bounds of the OrdersList " << std::endl;
-		return;
-	}
-
-	// Swap target index element 
-
-	for (int i = 0; i < this->orders.size(); i++)
-	{
-		if (this->orders[i] == &order)
-		{
-			this->orders.erase(this->orders.begin() + i);
-			this->orders.insert(this->orders.begin() + target_index, &order);
-			return;
-		}
-	}
-}
-
-// Print each order within the OrdersList
-void OrdersList::print()
-{
-	int n = this->orders.size();
-
-	if (this->orders.empty())
-	{
-		std::cout << "Order List is empty! " << std::endl;
-		return;
-	}
-
-	for (int i = 0; i < n; i++)
-	{
-		std::cout << i << " - " << orders[i]->type << std::endl;
-	}
-
-}
-
-// Destructor
-
-OrdersList::~OrdersList()
-{
-	for (Order* order : orders)
-	{
-		delete order;
-	}
-
-	this->orders.clear();
-};
-
-// --------------- Deploy class ---------------
-
-// Constructors
-
-Deploy::Deploy()
-	: Order("Deploy", NULL), m_targetTerritory(NULL), m_numOfArmyUnits(new int(0)) {}
-
-Deploy::Deploy(Player* player, Territory* target, int* value)
-	: Order("Deploy", player), m_targetTerritory(target), m_numOfArmyUnits(value) {}
-
-Deploy::Deploy(Deploy& other) 
-	: Order("Deploy", other.getIssuingPlayer()), m_numOfArmyUnits(new int(*other.m_numOfArmyUnits)), m_targetTerritory(other.m_targetTerritory) {}
-
-Deploy::~Deploy()
-{
-	std::cout << this->type << " deconstructor was called!" << std::endl;
-}
-
-// Deploy validate checks if source territory and target territory.
-bool Deploy::validate()
-{
-	if (this->getIssuingPlayer() == NULL) { return false; }
-
-	std::vector<Territory*> ownedTerritories = this->getIssuingPlayer()->getOwnedTerritories();
-
-	if (this->getIssuingPlayer()->isTerritoryOwned(m_targetTerritory)) return true;
-
-	return false;
-	
-}
-
-// Executes Deploy order and begins attack from source territory to target territory
-void Deploy::execute()
-{
-	if (validate())
-	{
-		std::cout << "Executing Deploy Order.." << std::endl;
-		std::cout << m_targetTerritory->getNumberOfArmies() << std::endl;
-		m_targetTerritory->setNumberOfArmies(m_targetTerritory->getNumberOfArmies() + *m_numOfArmyUnits);
-		this->print();
-	}	
-	else
-	{
-		std::cout << "Invalid " << this->type << " - Target territory does not belongs to " << this->getIssuingPlayer()->getPlayerID() << std::endl;
-		std::cout << std::endl;
-	}
-
-}
-
-void Deploy::print()
-{
-	if (!validate()) { std::cout << "Cannot print invalid << " << this->type << " Order" << std::endl;  return; }
-
-	std::cout << "-- Deploy Order -- " << std::endl;
-	std::string name = m_targetTerritory->getName();
-	std::cout << "Target Territory: " << name;
-	std::cout << " - Deployed number of armies: " << *m_numOfArmyUnits << std::endl;
-	std::cout << " - Territory number of armies: " << m_targetTerritory->getNumberOfArmies() << std::endl;
-	std::cout << std::endl;
-
-}
-
-// --------------- Advance class ---------------
-
-// Constructors
-
-Advance::Advance()
-	: Order("Advance", NULL), m_targetTerritory(NULL), m_sourceTerritory(NULL), m_numOfArmyUnits(new int(0)), m_deckRef(NULL) {};
-
-Advance::Advance(Player* player, Territory* targetTerritory, Territory* sourceTerritory, int* value, Deck* deck)
-	: Order("Advance", player), m_targetTerritory(targetTerritory), m_sourceTerritory(sourceTerritory),	m_numOfArmyUnits(value), m_deckRef(deck) {};
-
-Advance::Advance(Advance& other)
-	: Order("Advance", other.getIssuingPlayer()), m_targetTerritory(other.m_targetTerritory), m_sourceTerritory(other.m_sourceTerritory), m_numOfArmyUnits(new int(*other.m_numOfArmyUnits)), m_deckRef(other.m_deckRef) {}
-
-// Advance validate checks if source territory and target territory.  
-bool Advance::validate()
-{
-	if (!this->getIssuingPlayer() != NULL || !this->getIssuingPlayer()->isTerritoryOwned(m_sourceTerritory)) return false;
-
-	// Check that target territory is adjacent to a player owned territory
-	for (Territory* adjacentTerritory : m_targetTerritory->getAdjacentTerritories())
-	{
-		if (m_sourceTerritory == adjacentTerritory) return true;
-	}
-
-	return false;
-}
-
-// Executes Advance order and begins attack from source territory to target territory
-void Advance::execute()
-{
-	if (this->validate())
-	{
-		std::cout << "Executing " << this->type << " order..." << std::endl;
-
-		// Move units
-		if (this->getIssuingPlayer()->isTerritoryOwned(m_sourceTerritory) && this->getIssuingPlayer()->isTerritoryOwned(m_targetTerritory))
-		{
-			m_sourceTerritory->setNumberOfArmies(m_sourceTerritory->getNumberOfArmies() - *m_numOfArmyUnits);
-			m_targetTerritory->setNumberOfArmies(m_targetTerritory->getNumberOfArmies() + *m_numOfArmyUnits);
-			std::cout << "-- Move Advance order --" << std::endl;
-			this->print();
-		}
-
-		// Simulate attack
-		else
-		{
-			bool attackersTurn = true;
-			bool attackersWon = false;
-
-			std::cout << "-- Attack Advance order --" << std::endl;
-
-			// check if target enemy player is in the issuing Player's negioated players list
-
-			while (m_sourceTerritory->getNumberOfArmies() != 0 || m_targetTerritory->getNumberOfArmies() != 0)
-			{
-
-				int roll;
-				switch (attackersTurn)
-				{
-					// attacker's turn
-					case true:
-						roll = rand() % 10 + 1;
-						if (roll <= 6) // Attacker has 60% chance of kill a unit
-						{
-							m_targetTerritory->setNumberOfArmies(m_targetTerritory->getNumberOfArmies() - 1);
-							bool attackersTurn = false;
-							if (m_targetTerritory->getNumberOfArmies() == 0) { attackersWon = true; }
-
-							break;
-						}
-					break;
-					
-					// defender's turn
-					case false:
-						roll = rand() % 10 + 1;
-						if (roll <= 7) // Defender has 70% chance of kill a unit
-						{
-							m_sourceTerritory->setNumberOfArmies(m_sourceTerritory->getNumberOfArmies() - 1);
-							bool attackersTurn = true;
-							if (m_sourceTerritory->getNumberOfArmies() == 0) { attackersWon = false; }
-
-							break;
-						}
-					break;
-				}
-			}
-
-			if (attackersWon == true)
-			{
-				std::cout << "-- Attacker Won --" << std::endl;
-
-				// transfer ownership
-
-				// Check if the issuing player has drawn a card this turn after taking an territory			
-				if (!this->getIssuingPlayer()->hasDrawn)
-				{
-					m_deckRef->draw(this->getIssuingPlayer()->getHand());
-					this->getIssuingPlayer()->hasDrawn = true;
-				}
-				
-
-			}
-
-			else std::cout << "-- Attacker Lost --" << std::endl;
-
-			this->print();
-		}
-		
-	}
-
-	else
-	{
-		std::cout << "Invalid " << this->type << " - Source territory does not belongs to " << this->getIssuingPlayer()->getPlayerID() 
-			<< "or Source and Target territories are not adjacent territories" << std::endl;
-		std::cout << std::endl;
-
-	}
-	
-}
-
-void Advance::print()
-{
-	if (!validate()) { std::cout << "Cannot print invalid << " << this->type << " Order" << std::endl;  return; }
-
-	std::cout << " -- " << this->type << " Order -- " << std::endl;
-	std::string target = m_targetTerritory->getName();
-	std::string source = m_sourceTerritory->getName();
-
-	std::cout << "Target Adjacent Territory: " << target << " ----> ";
-	std::cout << " Source Territory: " << source;
-	std::cout << " - Number of armies: " << *m_numOfArmyUnits << std::endl;
-	std::cout << std::endl;
-
-}
-
-// Destructor
-
-Advance::~Advance()
-{
-	std::cout << this->type << " deconstructor was called!" << std::endl;
-}
-
-// --------------- Bomb class ---------------
-
-// Constructors
-
-Bomb::Bomb()
-	: Order("Bomb", NULL), m_targetTerritory(NULL) {}
-
-Bomb::Bomb(Player* player, Territory* targetTerritory)
-	: Order("Bomb", player), m_targetTerritory(targetTerritory) {}
-
-Bomb::Bomb(Bomb& other)
-	: Order("Bomb", other.getIssuingPlayer()), m_targetTerritory(other.m_targetTerritory) {}
-
-// Bomb validate checks if the target territory is validate
-bool Bomb::validate()
-{
-	if (this->getIssuingPlayer() == NULL) { return false; }
-
-	std::vector<Territory*> ownedTerritories = this->getIssuingPlayer()->getOwnedTerritories();
-
-	// Check if player does not own target territory
-	if (!this->getIssuingPlayer()->isTerritoryOwned(m_targetTerritory))
-	{
-		// Check that target territory is adjacent to a player owned territory
-		for (Territory* adjacentTerritory : m_targetTerritory->getAdjacentTerritories())
-		{
-			this->getIssuingPlayer()->isTerritoryOwned(adjacentTerritory);
-
-			return true;
-		}
-	}
-	
-	return false;
-}
-
-// Executes Bomb order reducing territory army value by half
-void Bomb::execute()
-{
-	if (this->validate())
-	{
-		std::cout << "Executing " << this->type << " order..." << std::endl;
-
-		// Reduce target territory armies by half
-		m_targetTerritory->setNumberOfArmies(m_targetTerritory->getNumberOfArmies() / 2);
-
-		this->print();
-
-		
-	}
-	else
-	{
-		std::cout << "Invalid " << this->type << " - " << m_targetTerritory->getName() << " -  belongs to " << this->getIssuingPlayer()->getPlayerID()
-			<< " or " << m_targetTerritory->getName() << " territory is not adjacent any to player owned territories" << std::endl;
-
-		std::cout << std::endl;
-	}
-
-}
-
-void Bomb::print()
-{
-	if (!validate()) { std::cout << "Cannot print invalid << " << this->type << " Order" << std::endl;  return; }
-
-
-	std::cout << " -- " << this->type << " Order-- " << std::endl;
-	std::string target = m_targetTerritory->getName();
-
-	std::cout << " Target Territory: " << target << std::endl;
-	std::cout << std::endl;
-
-}
-
-// Destructor
-
-Bomb::~Bomb() 
-{
-	std::cout << this->type << " deconstructor was called!" << std::endl;
-}
-
-// --------------- Blockade class ---------------
-
-// Constructors
-
-Blockade::Blockade()
-	: Order("Blockade", NULL), m_targetTerritory(NULL) {}
-
-Blockade::Blockade(Player* player, Territory* targetTerritory)
-	: Order("Blockade", player), m_targetTerritory(targetTerritory) {}
-
-Blockade::Blockade(Blockade& other)
-	: Order("Blockade", other.getIssuingPlayer()), m_targetTerritory(other.m_targetTerritory) {}
-
-// Blockade validate checks if the target territory is validate
-bool Blockade::validate()
-{
-	if (this->getIssuingPlayer() == NULL) { return false; }
-
-	std::vector<Territory*> ownedTerritories = this->getIssuingPlayer()->getOwnedTerritories();
-
-	if (this->getIssuingPlayer()->isTerritoryOwned(m_targetTerritory)) return true;
-
-	return false;
-}
-
-// Executes Blockade which turns target territory into a neutral territory and triple the army value
-void Blockade::execute()
-{
-	if (this->validate())
-	{
-		std::cout << "Executing " << this->type << " order..." << std::endl;
-
-		// Double target territory armies and transfer the ownership of the territory to the Neutral player
-		m_targetTerritory->setNumberOfArmies(m_targetTerritory->getNumberOfArmies() * 2);
-
-		this->getIssuingPlayer()->removeTerritory(m_targetTerritory);
-
-		// TODO - Give NEUTRAL player the target territory
-
-		this->print();
-	}
-	else
-	{
-		std::cout << "Invalid " << this->type << " - " << m_targetTerritory->getName() << " -  does not belongs to " << this->getIssuingPlayer()->getPlayerID() << std::endl;
-		std::cout << std::endl;
-	}
-}
-
-void Blockade::print()
-{
-	if (!validate()) { std::cout << "Cannot print invalid << " << this->type << " Order" << std::endl;  return; }
-
-	std::cout << " -- " << this->type << " Order-- " << std::endl;
-	std::string target = m_targetTerritory->getName();
-	std::cout << " Target Territory: " << target << std::endl;
-	std::cout << " Target Territory Armies: " << m_targetTerritory->getNumberOfArmies() << std::endl;
-
-	std::cout << std::endl;
-}
-
-// Destructor
-
-Blockade::~Blockade() 
-{
-	std::cout << this->type << " deconstructor was called!" << std::endl;
-}
-
-// --------------- Airlift class ---------------
-
-// Constructors
-
-Airlift::Airlift() 
-	: Order("Airlift", NULL), m_targetTerritory(NULL), m_sourceTerritory(NULL), m_numOfArmyUnits(new int(0)) {};
-
-Airlift::Airlift(Player* player, Territory* sourceTerritory, Territory* targetTerritory, int* value)
-	: Order("Airlift", player), m_targetTerritory(targetTerritory), m_sourceTerritory(sourceTerritory), m_numOfArmyUnits(value) {};
-
-Airlift::Airlift(Airlift& other)
-	: Order("Airlift", other.getIssuingPlayer()), m_sourceTerritory(other.m_sourceTerritory), m_targetTerritory(other.m_targetTerritory), 
-	m_numOfArmyUnits(new int(*other.m_numOfArmyUnits)) {}
-
-// Airlift validate checks if the number of armies, target, source territory is validate
-bool Airlift::validate()
-{
-	if (this->getIssuingPlayer() == NULL) { return false; }
-
-	std::vector<Territory*> ownedTerritories = this->getIssuingPlayer()->getOwnedTerritories();
-	
-	if (this->getIssuingPlayer()->isTerritoryOwned(m_sourceTerritory) && this->getIssuingPlayer()->isTerritoryOwned(m_targetTerritory)) return true;
-
-	return false;
-}
-
-// Execute Airlift moves number of armies from source to target territory
-void Airlift::execute()
-{
-	if (validate())
-	{
-		std::cout << "Executing " << this->type << " Order.." << std::endl;
-
-		// Move armies to target territory
-		m_sourceTerritory->setNumberOfArmies(m_sourceTerritory->getNumberOfArmies() - *m_numOfArmyUnits);
-
-		m_targetTerritory->setNumberOfArmies(m_targetTerritory->getNumberOfArmies() + *m_numOfArmyUnits);
-
-		this->print();
-
-	}
-	else
-	{
-		std::cout << "Invalid " << this->type << " - Target or Source territory does not belong to " << this->getIssuingPlayer()->getPlayerID() << std::endl;
-		std::cout << std::endl;
-	}
-
-}
-
-void Airlift::print()
-{
-	if (!validate()) { std::cout << "Cannot print invalid << " << this->type << " Order" << std::endl;  return; }
-
-	std::cout << " -- " << this->type << " Order-- " << std::endl;
-	std::string target = m_targetTerritory->getName();
-	std::string source = m_sourceTerritory->getName();
-
-	std::cout << "Source Territory: " << source << " ----> ";
-	std::cout << " Target Territory: " << target;
-	std::cout << " - Target Territory Number of armies: " << *m_numOfArmyUnits << std::endl;
-
-	std::cout << std::endl;
-}
-
-// Destructor
-
-Airlift::~Airlift() 
-{
-	std::cout << this->type << " deconstructor was called!" << std::endl;
-}
-
-// --------------- Negotiate class ---------------
-
-// Constructors
-
-Negotiate::Negotiate()
-	: Order("Negotiate", NULL), m_targetPlayer(NULL) {}
-
-Negotiate::Negotiate(Player* player, Player* targetPlayer)
-	: Order("Negotiate", player), m_targetPlayer(targetPlayer) {}
-
-Negotiate::Negotiate(Negotiate& other)
-	: Order("Negotiate", other.getIssuingPlayer()), m_targetPlayer(other.m_targetPlayer) {}
-
-// Negotiate validate checks if the target player is validate
-bool Negotiate::validate()
-{
-	if (this->getIssuingPlayer() == NULL) { return false; }
-
-	if (m_targetPlayer != this->getIssuingPlayer()) return true;
-	
-	return false;
-}
-
-// Execute Negotiate disables the target player's ability to attack 
-void Negotiate::execute()
-{
-	if (this->validate())
-	{
-		std::cout << "Execute "<< this->type <<" order" << std::endl;
-		this->print();
-
-		m_targetPlayer->addToNegotiatedPlayers(this->getIssuingPlayer());
-
-	}
-
-	else
-	{
-		std::cout << "Invalid " << this->type << " : " << m_targetPlayer->getPlayerID() << " is the issuing player" << std::endl;
-		std::cout << std::endl;
-	}
-}
-
-void Negotiate::print()
-{
-	if (!validate()) { std::cout << "Cannot print invalid << " << this->type << " Order" << std::endl;  return; }
-
-	std::cout << " -- " << this->type << " Order-- " << std::endl;
-	std::cout << " Target Player: " << m_targetPlayer->getPlayerID() << std::endl;
-
-	std::cout << std::endl;
-}
-
-// Destructor
-
-Negotiate::~Negotiate() 
-{
-	std::cout << this->type << " deconstructor was called!" << std::endl;
-}
->>>>>>> 03485a5d
+#include "Orders.h"
+#include "map.h"
+#include <iostream>
+#include "Player.h"
+#include "Cards.h"
+
+// --------------- Order class ---------------
+
+// Constructors
+
+Order::Order() 
+	: m_playerIssuer(NULL), type("Invalid") {}
+
+Order::Order(std::string type, Player* player)
+	: m_playerIssuer(player), type(type) {}
+
+// Assignment operator
+void Order::operator= (const Order& order) 
+{
+	m_playerIssuer = order.m_playerIssuer;
+	type = order.type;
+
+}
+
+bool Order::validate() { return true;}
+
+void Order::execute() {return;}
+
+Player* Order::getIssuingPlayer()
+{
+	return this->m_playerIssuer;
+}
+
+void Order::setIssuingPlayer(Player* player)
+{
+	this->m_playerIssuer = player;
+}
+
+std::ostream& operator<<(std::ostream& os, Order& order)
+{
+
+	if (order.type == "Deploy")
+	{
+		Deploy* d = dynamic_cast<Deploy*>(&order);
+
+		if (d != nullptr)
+		{
+			os << d->type << " - Deploys armies to the terrorities" << std::endl;
+		}
+	}
+
+	else if (order.type == "Advance")
+	{
+		Advance* d = dynamic_cast<Advance*>(&order);
+
+		if (d != nullptr)
+		{
+			os << order.type << " - Advance armies to the terrorities" << std::endl;
+		}
+
+	}
+	else if (order.type == "Bomb")
+	{
+		Bomb* d = dynamic_cast<Bomb*>(&order);
+
+		if (d != nullptr)
+		{
+			os << order.type << " - Bomb target terrority" << std::endl;
+		}
+
+	}
+	else if (order.type == "Blockade")
+	{
+		Blockade* d = dynamic_cast<Blockade*>(&order);
+
+		if (d != nullptr)
+		{
+			os << order.type << " - Blockade target terrority" << std::endl;
+		}
+
+	}
+	else if (order.type == "Airlift")
+	{
+		Airlift* d = dynamic_cast<Airlift*>(&order);
+
+		if (d != nullptr)
+		{
+			os << order.type << " - Airlift armies to the terrorities" << std::endl;
+		}
+
+	}
+	else if (order.type == "Negotiate")
+	{
+		Negotiate* d = dynamic_cast<Negotiate*>(&order);
+
+		if (d != nullptr)
+		{
+			os << order.type << " - Negotiate with target player" << std::endl;
+		}
+
+	}
+	else
+	{
+		os << "Invalid order!";
+	}
+
+	return os;
+}
+
+// Destructor
+
+Order::~Order()
+{};
+
+// --------------- OrdersList class ---------------
+
+// Constructors
+
+OrdersList::OrdersList() {};
+
+OrdersList::OrdersList(OrdersList& other)
+{
+	if (other.orders.empty()) return;
+
+	else
+	{
+		this->orders.clear();
+		for (int i = 0; i < other.orders.size(); i++)
+		{
+
+			// Create an Order object based on the orderType
+			if (other.orders[i]->type == "Deploy") 
+			{
+				this->orders.push_back(new Deploy(*dynamic_cast<Deploy*>(other.orders[i])));
+			}
+
+			else if (other.orders[i]->type == "Advance")
+			{
+				this->orders.push_back(new Advance(*dynamic_cast<Advance*>(other.orders[i])));
+			}
+
+			else if (other.orders[i]->type == "Bomb")
+			{
+				this->orders.push_back(new Bomb(*dynamic_cast<Bomb*>(other.orders[i])));
+			}
+
+			else if (other.orders[i]->type == "Blockade")
+			{
+				this->orders.push_back(new Blockade(*dynamic_cast<Blockade*>(other.orders[i])));
+			}
+
+			else if (other.orders[i]->type == "Airlift")
+			{
+				this->orders.push_back(new Airlift(*dynamic_cast<Airlift*>(other.orders[i])));
+			}
+
+			else if (other.orders[i]->type == "Negotiate")
+			{
+				this->orders.push_back(new Negotiate(*dynamic_cast<Negotiate*>(other.orders[i])));
+			}
+
+		}
+	}
+}
+
+// Delete the order from the list of Orders 
+void OrdersList::remove(Order& order)
+{
+	if (this->orders.empty())
+	{
+		std::cout << "Order List is empty! " << std::endl;
+		return;
+	}
+
+	for (int i = 0; i < this->orders.size(); i++)
+	{
+		if (this->orders[i] == &order)
+		{
+			this->orders.erase(this->orders.begin() + i);
+			return;
+		}
+	}
+
+	std::cout << "Order is not in the Orders List " << std::endl;
+}
+
+// Move the order in the list of Orders. Takes Order ptr and target index within the OrdersList array
+void OrdersList::move(Order& order, const int target_index)
+{
+	// Check empty array
+	if (this->orders.empty())
+	{
+		std::cout << "Order List is empty! " << std::endl;
+		return;
+	}
+
+	// Check if the array has one element
+	if (this->orders.size() < 2)
+	{
+		std::cout << "Order List only has one element! " << std::endl;
+		return;
+	}
+
+	// Check if target index is out of bound of the array
+	if (target_index >= this->orders.capacity())
+	{
+		std::cout << "Index target is out of bounds of the OrdersList " << std::endl;
+		return;
+	}
+
+	// Swap target index element 
+
+	for (int i = 0; i < this->orders.size(); i++)
+	{
+		if (this->orders[i] == &order)
+		{
+			this->orders.erase(this->orders.begin() + i);
+			this->orders.insert(this->orders.begin() + target_index, &order);
+			return;
+		}
+	}
+}
+
+// Print each order within the OrdersList
+void OrdersList::print()
+{
+	int n = this->orders.size();
+
+	if (this->orders.empty())
+	{
+		std::cout << "Order List is empty! " << std::endl;
+		return;
+	}
+
+	for (int i = 0; i < n; i++)
+	{
+		std::cout << i << " - " << orders[i]->type << std::endl;
+	}
+
+}
+
+// Destructor
+
+OrdersList::~OrdersList()
+{
+	for (Order* order : orders)
+	{
+		delete order;
+	}
+
+	this->orders.clear();
+};
+
+// --------------- Deploy class ---------------
+
+// Constructors
+
+Deploy::Deploy()
+	: Order("Deploy", NULL), m_targetTerritory(NULL), m_numOfArmyUnits(new int(0)) {}
+
+Deploy::Deploy(Player* player, Territory* target, int* value)
+	: Order("Deploy", player), m_targetTerritory(target), m_numOfArmyUnits(value) {}
+
+Deploy::Deploy(Deploy& other) 
+	: Order("Deploy", other.getIssuingPlayer()), m_numOfArmyUnits(new int(*other.m_numOfArmyUnits)), m_targetTerritory(other.m_targetTerritory) {}
+
+Deploy::~Deploy()
+{
+	std::cout << this->type << " deconstructor was called!" << std::endl;
+}
+
+// Deploy validate checks if source territory and target territory.
+bool Deploy::validate()
+{
+	if (this->getIssuingPlayer() == NULL) { return false; }
+
+	std::vector<Territory*> ownedTerritories = this->getIssuingPlayer()->getOwnedTerritories();
+
+	if (this->getIssuingPlayer()->isTerritoryOwned(m_targetTerritory)) return true;
+
+	return false;
+	
+}
+
+// Executes Deploy order and begins attack from source territory to target territory
+void Deploy::execute()
+{
+	if (validate())
+	{
+		std::cout << "Executing Deploy Order.." << std::endl;
+		std::cout << m_targetTerritory->getNumberOfArmies() << std::endl;
+		m_targetTerritory->setNumberOfArmies(m_targetTerritory->getNumberOfArmies() + *m_numOfArmyUnits);
+		this->print();
+	}	
+	else
+	{
+		std::cout << "Invalid " << this->type << " - Target territory does not belongs to " << this->getIssuingPlayer()->getPlayerID() << std::endl;
+		std::cout << std::endl;
+	}
+
+}
+
+void Deploy::print()
+{
+	if (!validate()) { std::cout << "Cannot print invalid << " << this->type << " Order" << std::endl;  return; }
+
+	std::cout << "-- Deploy Order -- " << std::endl;
+	std::string name = m_targetTerritory->getName();
+	std::cout << "Target Territory: " << name;
+	std::cout << " - Deployed number of armies: " << *m_numOfArmyUnits << std::endl;
+	std::cout << " - Territory number of armies: " << m_targetTerritory->getNumberOfArmies() << std::endl;
+	std::cout << std::endl;
+
+}
+
+// --------------- Advance class ---------------
+
+// Constructors
+
+Advance::Advance()
+	: Order("Advance", NULL), m_targetTerritory(NULL), m_sourceTerritory(NULL), m_numOfArmyUnits(new int(0)), m_deckRef(NULL) {};
+
+Advance::Advance(Player* player, Territory* targetTerritory, Territory* sourceTerritory, int* value, Deck* deck)
+	: Order("Advance", player), m_targetTerritory(targetTerritory), m_sourceTerritory(sourceTerritory),	m_numOfArmyUnits(value), m_deckRef(deck) {};
+
+Advance::Advance(Advance& other)
+	: Order("Advance", other.getIssuingPlayer()), m_targetTerritory(other.m_targetTerritory), m_sourceTerritory(other.m_sourceTerritory), m_numOfArmyUnits(new int(*other.m_numOfArmyUnits)), m_deckRef(other.m_deckRef) {}
+
+// Advance validate checks if source territory and target territory.  
+bool Advance::validate()
+{
+	if (!this->getIssuingPlayer() != nullptr || !this->getIssuingPlayer()->isTerritoryOwned(m_sourceTerritory)) return false;
+
+	// Check that target territory is adjacent to a player owned territory
+	for (Territory* adjacentTerritory : m_targetTerritory->getAdjacentTerritories())
+	{
+		if (m_sourceTerritory == adjacentTerritory) return true;
+	}
+
+	return false;
+}
+
+// Executes Advance order and begins attack from source territory to target territory
+void Advance::execute()
+{
+	if (this->validate())
+	{
+		std::cout << "Executing " << this->type << " order..." << std::endl;
+
+		// Move units
+		if (this->getIssuingPlayer()->isTerritoryOwned(m_sourceTerritory) && this->getIssuingPlayer()->isTerritoryOwned(m_targetTerritory))
+		{
+			m_sourceTerritory->setNumberOfArmies(m_sourceTerritory->getNumberOfArmies() - *m_numOfArmyUnits);
+			m_targetTerritory->setNumberOfArmies(m_targetTerritory->getNumberOfArmies() + *m_numOfArmyUnits);
+			std::cout << "-- Move Advance order --" << std::endl;
+			this->print();
+		}
+
+		// Simulate attack
+		else
+		{
+			bool attackersTurn = true;
+			bool attackersWon = false;
+
+			std::cout << "-- Attack Advance order --" << std::endl;
+
+			// check if target enemy player is in the issuing Player's negioated players list
+
+			while (m_sourceTerritory->getNumberOfArmies() != 0 || m_targetTerritory->getNumberOfArmies() != 0)
+			{
+
+				int roll;
+				switch (attackersTurn)
+				{
+					// attacker's turn
+					case true:
+						roll = rand() % 10 + 1;
+						if (roll <= 6) // Attacker has 60% chance of kill a unit
+						{
+							m_targetTerritory->setNumberOfArmies(m_targetTerritory->getNumberOfArmies() - 1);
+							bool attackersTurn = false;
+							if (m_targetTerritory->getNumberOfArmies() == 0) { attackersWon = true; }
+
+							break;
+						}
+					break;
+					
+					// defender's turn
+					case false:
+						roll = rand() % 10 + 1;
+						if (roll <= 7) // Defender has 70% chance of kill a unit
+						{
+							m_sourceTerritory->setNumberOfArmies(m_sourceTerritory->getNumberOfArmies() - 1);
+							bool attackersTurn = true;
+							if (m_sourceTerritory->getNumberOfArmies() == 0) { attackersWon = false; }
+
+							break;
+						}
+					break;
+				}
+			}
+
+			if (attackersWon == true)
+			{
+				std::cout << "-- Attacker Won --" << std::endl;
+
+				// transfer ownership
+
+				// Check if the issuing player has drawn a card this turn after taking an territory			
+				if (!this->getIssuingPlayer()->hasDrawn)
+				{
+					m_deckRef->draw(this->getIssuingPlayer()->getHand());
+					this->getIssuingPlayer()->hasDrawn = true;
+				}
+				
+
+			}
+
+			else std::cout << "-- Attacker Lost --" << std::endl;
+
+			this->print();
+		}
+		
+	}
+
+	else
+	{
+		std::cout << "Invalid " << this->type << " - Source territory does not belongs to " << this->getIssuingPlayer()->getPlayerID() 
+			<< "or Source and Target territories are not adjacent territories" << std::endl;
+		std::cout << std::endl;
+
+	}
+	
+}
+
+void Advance::print()
+{
+	if (!validate()) { std::cout << "Cannot print invalid << " << this->type << " Order" << std::endl;  return; }
+
+	std::cout << " -- " << this->type << " Order -- " << std::endl;
+	std::string target = m_targetTerritory->getName();
+	std::string source = m_sourceTerritory->getName();
+
+	std::cout << "Target Adjacent Territory: " << target << " ----> ";
+	std::cout << " Source Territory: " << source;
+	std::cout << " - Number of armies: " << *m_numOfArmyUnits << std::endl;
+	std::cout << std::endl;
+
+}
+
+// Destructor
+
+Advance::~Advance()
+{
+	std::cout << this->type << " deconstructor was called!" << std::endl;
+}
+
+// --------------- Bomb class ---------------
+
+// Constructors
+
+Bomb::Bomb()
+	: Order("Bomb", NULL), m_targetTerritory(NULL) {}
+
+Bomb::Bomb(Player* player, Territory* targetTerritory)
+	: Order("Bomb", player), m_targetTerritory(targetTerritory) {}
+
+Bomb::Bomb(Bomb& other)
+	: Order("Bomb", other.getIssuingPlayer()), m_targetTerritory(other.m_targetTerritory) {}
+
+// Bomb validate checks if the target territory is validate
+bool Bomb::validate()
+{
+	if (this->getIssuingPlayer() == NULL) { return false; }
+
+	std::vector<Territory*> ownedTerritories = this->getIssuingPlayer()->getOwnedTerritories();
+
+	// Check if player does not own target territory
+	if (!this->getIssuingPlayer()->isTerritoryOwned(m_targetTerritory))
+	{
+		// Check that target territory is adjacent to a player owned territory
+		for (Territory* adjacentTerritory : m_targetTerritory->getAdjacentTerritories())
+		{
+			this->getIssuingPlayer()->isTerritoryOwned(adjacentTerritory);
+
+			return true;
+		}
+	}
+	
+	return false;
+}
+
+// Executes Bomb order reducing territory army value by half
+void Bomb::execute()
+{
+	if (this->validate())
+	{
+		std::cout << "Executing " << this->type << " order..." << std::endl;
+
+		// Reduce target territory armies by half
+		m_targetTerritory->setNumberOfArmies(m_targetTerritory->getNumberOfArmies() / 2);
+
+		this->print();
+
+		
+	}
+	else
+	{
+		std::cout << "Invalid " << this->type << " - " << m_targetTerritory->getName() << " -  belongs to " << this->getIssuingPlayer()->getPlayerID()
+			<< " or " << m_targetTerritory->getName() << " territory is not adjacent any to player owned territories" << std::endl;
+
+		std::cout << std::endl;
+	}
+
+}
+
+void Bomb::print()
+{
+	if (!validate()) { std::cout << "Cannot print invalid << " << this->type << " Order" << std::endl;  return; }
+
+
+	std::cout << " -- " << this->type << " Order-- " << std::endl;
+	std::string target = m_targetTerritory->getName();
+
+	std::cout << " Target Territory: " << target << std::endl;
+	std::cout << std::endl;
+
+}
+
+// Destructor
+
+Bomb::~Bomb() 
+{
+	std::cout << this->type << " deconstructor was called!" << std::endl;
+}
+
+// --------------- Blockade class ---------------
+
+// Constructors
+
+Blockade::Blockade()
+	: Order("Blockade", NULL), m_targetTerritory(NULL) {}
+
+Blockade::Blockade(Player* player, Territory* targetTerritory)
+	: Order("Blockade", player), m_targetTerritory(targetTerritory) {}
+
+Blockade::Blockade(Blockade& other)
+	: Order("Blockade", other.getIssuingPlayer()), m_targetTerritory(other.m_targetTerritory) {}
+
+// Blockade validate checks if the target territory is validate
+bool Blockade::validate()
+{
+	if (this->getIssuingPlayer() == NULL) { return false; }
+
+	std::vector<Territory*> ownedTerritories = this->getIssuingPlayer()->getOwnedTerritories();
+
+	if (this->getIssuingPlayer()->isTerritoryOwned(m_targetTerritory)) return true;
+
+	return false;
+}
+
+// Executes Blockade which turns target territory into a neutral territory and triple the army value
+void Blockade::execute()
+{
+	if (this->validate())
+	{
+		std::cout << "Executing " << this->type << " order..." << std::endl;
+
+		// Double target territory armies and transfer the ownership of the territory to the Neutral player
+		m_targetTerritory->setNumberOfArmies(m_targetTerritory->getNumberOfArmies() * 2);
+
+		this->getIssuingPlayer()->removeTerritory(m_targetTerritory);
+
+		// TODO - Give NEUTRAL player the target territory
+
+		this->print();
+	}
+	else
+	{
+		std::cout << "Invalid " << this->type << " - " << m_targetTerritory->getName() << " -  does not belongs to " << this->getIssuingPlayer()->getPlayerID() << std::endl;
+		std::cout << std::endl;
+	}
+}
+
+void Blockade::print()
+{
+	if (!validate()) { std::cout << "Cannot print invalid << " << this->type << " Order" << std::endl;  return; }
+
+	std::cout << " -- " << this->type << " Order-- " << std::endl;
+	std::string target = m_targetTerritory->getName();
+	std::cout << " Target Territory: " << target << std::endl;
+	std::cout << " Target Territory Armies: " << m_targetTerritory->getNumberOfArmies() << std::endl;
+
+	std::cout << std::endl;
+}
+
+// Destructor
+
+Blockade::~Blockade() 
+{
+	std::cout << this->type << " deconstructor was called!" << std::endl;
+}
+
+// --------------- Airlift class ---------------
+
+// Constructors
+
+Airlift::Airlift() 
+	: Order("Airlift", NULL), m_targetTerritory(NULL), m_sourceTerritory(NULL), m_numOfArmyUnits(new int(0)) {};
+
+Airlift::Airlift(Player* player, Territory* sourceTerritory, Territory* targetTerritory, int* value)
+	: Order("Airlift", player), m_targetTerritory(targetTerritory), m_sourceTerritory(sourceTerritory), m_numOfArmyUnits(value) {};
+
+Airlift::Airlift(Airlift& other)
+	: Order("Airlift", other.getIssuingPlayer()), m_sourceTerritory(other.m_sourceTerritory), m_targetTerritory(other.m_targetTerritory), 
+	m_numOfArmyUnits(new int(*other.m_numOfArmyUnits)) {}
+
+// Airlift validate checks if the number of armies, target, source territory is validate
+bool Airlift::validate()
+{
+	if (this->getIssuingPlayer() == NULL) { return false; }
+
+	std::vector<Territory*> ownedTerritories = this->getIssuingPlayer()->getOwnedTerritories();
+	
+	if (this->getIssuingPlayer()->isTerritoryOwned(m_sourceTerritory) && this->getIssuingPlayer()->isTerritoryOwned(m_targetTerritory)) return true;
+
+	return false;
+}
+
+// Execute Airlift moves number of armies from source to target territory
+void Airlift::execute()
+{
+	if (validate())
+	{
+		std::cout << "Executing " << this->type << " Order.." << std::endl;
+
+		// Move armies to target territory
+		m_sourceTerritory->setNumberOfArmies(m_sourceTerritory->getNumberOfArmies() - *m_numOfArmyUnits);
+
+		m_targetTerritory->setNumberOfArmies(m_targetTerritory->getNumberOfArmies() + *m_numOfArmyUnits);
+
+		this->print();
+
+	}
+	else
+	{
+		std::cout << "Invalid " << this->type << " - Target or Source territory does not belong to " << this->getIssuingPlayer()->getPlayerID() << std::endl;
+		std::cout << std::endl;
+	}
+
+}
+
+void Airlift::print()
+{
+	if (!validate()) { std::cout << "Cannot print invalid << " << this->type << " Order" << std::endl;  return; }
+
+	std::cout << " -- " << this->type << " Order-- " << std::endl;
+	std::string target = m_targetTerritory->getName();
+	std::string source = m_sourceTerritory->getName();
+
+	std::cout << "Source Territory: " << source << " ----> ";
+	std::cout << " Target Territory: " << target;
+	std::cout << " - Target Territory Number of armies: " << *m_numOfArmyUnits << std::endl;
+
+	std::cout << std::endl;
+}
+
+// Destructor
+
+Airlift::~Airlift() 
+{
+	std::cout << this->type << " deconstructor was called!" << std::endl;
+}
+
+// --------------- Negotiate class ---------------
+
+// Constructors
+
+Negotiate::Negotiate()
+	: Order("Negotiate", NULL), m_targetPlayer(NULL) {}
+
+Negotiate::Negotiate(Player* player, Player* targetPlayer)
+	: Order("Negotiate", player), m_targetPlayer(targetPlayer) {}
+
+Negotiate::Negotiate(Negotiate& other)
+	: Order("Negotiate", other.getIssuingPlayer()), m_targetPlayer(other.m_targetPlayer) {}
+
+// Negotiate validate checks if the target player is validate
+bool Negotiate::validate()
+{
+	if (this->getIssuingPlayer() == NULL) { return false; }
+
+	if (m_targetPlayer != this->getIssuingPlayer()) return true;
+	
+	return false;
+}
+
+// Execute Negotiate disables the target player's ability to attack 
+void Negotiate::execute()
+{
+	if (this->validate())
+	{
+		std::cout << "Execute "<< this->type <<" order" << std::endl;
+		this->print();
+
+		m_targetPlayer->addToNegotiatedPlayers(this->getIssuingPlayer());
+
+	}
+
+	else
+	{
+		std::cout << "Invalid " << this->type << " : " << m_targetPlayer->getPlayerID() << " is the issuing player" << std::endl;
+		std::cout << std::endl;
+	}
+}
+
+void Negotiate::print()
+{
+	if (!validate()) { std::cout << "Cannot print invalid << " << this->type << " Order" << std::endl;  return; }
+
+	std::cout << " -- " << this->type << " Order-- " << std::endl;
+	std::cout << " Target Player: " << m_targetPlayer->getPlayerID() << std::endl;
+
+	std::cout << std::endl;
+}
+
+// Destructor
+
+Negotiate::~Negotiate() 
+{
+	std::cout << this->type << " deconstructor was called!" << std::endl;
+}
+