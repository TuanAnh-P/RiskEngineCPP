#include "Player.h"

// Constructor
Player::Player(const std::string& playerID)
        : playerID(new std::string(playerID)), hand(new Hand()), ordersList(new OrdersList()), negotiatedPlayers(new std::vector<Player*>()), reinforcementPool(new int(0)) {
    std::cout << "Player " << *this->playerID << " has arrived!" << std::endl;
}

// Copy constructor
Player::Player(const Player& other)
        : playerID(new std::string(*other.playerID)), hand(new Hand(*other.hand)), ordersList(new OrdersList(*other.ordersList)), reinforcementPool(new int(*other.reinforcementPool)) {

    // Deep copy owned territories
    for (const Territory* territory : other.ownedTerritories) {
        ownedTerritories.push_back(new Territory(*territory));
    }

    // Deep copy negotiated players
    negotiatedPlayers = new std::vector<Player*>;
    for (const Player* player : *other.negotiatedPlayers) {
        negotiatedPlayers->push_back(new Player(*player));
    }
}

// Assignment operator
Player& Player::operator=(const Player& other) {
    if (this != &other) { // Self-assignment check
        // Clear existing owned territories
        for (Territory* territory : ownedTerritories) {
            delete territory;
        }
        ownedTerritories.clear();

        // Deep copy owned territories
        for (const Territory* territory : other.ownedTerritories) {
            ownedTerritories.push_back(new Territory(*territory));
        }

        // Deep copy hand and orders list
        delete hand;
        delete ordersList;
        delete negotiatedPlayers;

        hand = new Hand(*other.hand);
        ordersList = new OrdersList(*other.ordersList);
        negotiatedPlayers = new std::vector<Player*>(*other.negotiatedPlayers);

        // Copy playerID
        delete playerID;
        playerID = new std::string(*other.playerID);

        // Copy reinforcementPool
        delete reinforcementPool;
        reinforcementPool = new int(*other.reinforcementPool);
    }
    return *this;
}

Player::~Player() {
    if (playerID) {
        std::cout << "Player " << *playerID << " has been deleted!" << std::endl;
        delete playerID;
    }

    // Delete reinforcementPool
    delete reinforcementPool;

    // Delete hand and ordersList
    delete hand;
    delete ordersList;

    // Set the pointers to nullptr after deletion
    playerID = nullptr;
    reinforcementPool = nullptr;
    hand = nullptr;
    ordersList = nullptr;

    // Delete negotiatedPlayers and set the pointer to nullptr
    if (negotiatedPlayers) {
        for (Player* player : *negotiatedPlayers) {
            delete player;
        }
        delete negotiatedPlayers;
        negotiatedPlayers = nullptr;
    }

    // Delete owned territories to prevent memory leaks
    for (Territory* territory : ownedTerritories) {
        delete territory;
    }
    ownedTerritories.clear(); // Handle dangling pointers
}

<<<<<<< HEAD
=======
// Remove a territory from the player's owned territories
void Player::removeTerritory(Territory* territory)
{
    if (ownedTerritories.empty()) { std::cout << "Player does not own any territories!" << std::endl; return;}

    auto it = find(ownedTerritories.begin(), ownedTerritories.end(), territory);

    if (it != ownedTerritories.end())
    {
        int targetTerritoryIndex;
        targetTerritoryIndex = ownedTerritories.begin() - it;
        ownedTerritories.erase(ownedTerritories.begin() + targetTerritoryIndex);
    }
    else
    {
        std::cout << "ERROR: Target territory is not owned by the issuing player, cannot remove territory" << std::endl;
    }
}
>>>>>>> 3262e905

// Add a territory to the player's ownedTerritories or territories to be defended
void Player::addTerritory(Territory* territory) {
    if (territory) {
        ownedTerritories.push_back(territory);
        std::cout << "Territory " << territory->getName() << " was added!" << std::endl;
    } else {
        std::cout << "Error: Attempted to add a null territory." << std::endl;
    }
}


// Get a list of territories to be defended (currently returns all owned territories)
std::vector<Territory*> Player::toDefend() {
    // For now, return all owned territories as an arbitrary choice.
    return ownedTerritories;
}

// Get a list of territories to be attacked (currently returns an empty list)
std::vector<Territory*> Player::toAttack() {
    // For now, return an empty list as an arbitrary choice.
    return std::vector<Territory*>();
}

// Get the player's hand of cards
Hand& Player::getHand() {
    return *hand;
}

// Get the player's list of orders
OrdersList& Player::getOrdersList() {
    return *ordersList;
}

// Get the list of owned territories
std::vector<Territory*> Player::getOwnedTerritories()
{
    return this->ownedTerritories;
}

void Player::issueOrder(const std::string& orderType) {
    Order* newOrder = nullptr;
    
    Territory* temp = new Territory("TEST", 0, 0); 
    

    // Create an Order object based on the orderType
    if (orderType == "Deploy") {
        // Take user input (Colton)
        newOrder = new Deploy(this, this->ownedTerritories[0], new int(10));
    }
    else if (orderType == "Advance") 
    {
        newOrder = new Advance(this, this->ownedTerritories[0], this->ownedTerritories[1], new int(10));
    }
    else if (orderType == "Bomb") {
        // Take user input (Colton)
        newOrder = new Bomb(this, temp);
    }
    else if (orderType == "Blockade") {
        newOrder = new Blockade(this, this->ownedTerritories[0]);
    }
    else if (orderType == "Airlift") {

        newOrder = new Airlift(this, this->ownedTerritories[0], this->ownedTerritories[1], new int(10));
    }
    else if (orderType == "Negotiate") {
        Player* player = new Player("TEMP_Player"); // TEMP
        newOrder = new Negotiate(this, player);
    }

    if (newOrder) {
        // Add the created order to the player's list of orders
        std::cout << "Order " << orderType << " was added to the list of orders!" << std::endl;
        ordersList->orders.push_back(newOrder);
    }
    else {
        // Handle unsupported order type or invalid parameters
        std::cout << "Invalid order type." << std::endl;
    }
}

bool Player::isTerritoryOwned(Territory* territory)
{
    if (this->ownedTerritories.empty()) { return false; }

    for (Territory* var : this->ownedTerritories)
    {
        if (var == territory)
        {
            return true;

        }

    }

    return false;

}

std::string Player::getPlayerID() const {
    return *playerID;
}

const std::vector<Player*>& Player::getNegotiatedPlayers() {
    return *this->negotiatedPlayers;
}

int Player::getReinforcementPool() const {
    return *reinforcementPool;
}

void Player::setReinforcementPool(const int& amount) {
    if (reinforcementPool != nullptr) {
        delete reinforcementPool;
    }
    reinforcementPool = new int(amount);
}

void Player::addReinforcementPool(const int &amount) {
    if (reinforcementPool != nullptr) {
        *reinforcementPool += amount;
    }
}

void Player::removeReinforcementPool(const int &amount) {
    if (reinforcementPool != nullptr) {
        *reinforcementPool -= amount;
        if (*reinforcementPool < 0) {
            // Ensure the reinforcement pool does not go negative.
            *reinforcementPool = 0;
        }
    }
}

void Player::addToNegotiatedPlayers(Player* player)
{
    if (player != NULL && player != this) this->negotiatedPlayers->push_back(player);
    else std::cout << "NULL player pointer or passing self into parameters, cannot add player to negotiated players' list!" << std::endl;
}

// Stream insertion operator
std::ostream& operator<<(std::ostream& os, const Player& player) {
    os << "Player Name: " << *player.playerID << std::endl;
    os << "Owned Territories: " << player.ownedTerritories.size() << " territories" << std::endl;
    os << "Hand Size: " << player.hand->cards.size() << std::endl;
    os << "Orders List Size: " << player.ordersList->orders.size() << std::endl;
    os << "Reinforcement Pool: " << *player.reinforcementPool << std::endl;
    return os;
}


<|MERGE_RESOLUTION|>--- conflicted
+++ resolved
@@ -91,8 +91,6 @@
     ownedTerritories.clear(); // Handle dangling pointers
 }
 
-<<<<<<< HEAD
-=======
 // Remove a territory from the player's owned territories
 void Player::removeTerritory(Territory* territory)
 {
@@ -111,7 +109,7 @@
         std::cout << "ERROR: Target territory is not owned by the issuing player, cannot remove territory" << std::endl;
     }
 }
->>>>>>> 3262e905
+
 
 // Add a territory to the player's ownedTerritories or territories to be defended
 void Player::addTerritory(Territory* territory) {
