#include "Player.h"

// Constructor
Player::Player(const std::string& playerID)
        : playerID(new std::string(playerID)), hand(new Hand()), ordersList(new OrdersList()), negotiatedPlayers(new std::vector<Player*>()), reinforcementPool(new int(0)) {
    std::cout << "Player " << *this->playerID << " has arrived!" << std::endl;
}

// Copy constructor
Player::Player(const Player& other)
        : playerID(new std::string(*other.playerID)), hand(new Hand(*other.hand)), ordersList(new OrdersList(*other.ordersList)), reinforcementPool(new int(*other.reinforcementPool)) {

    // Deep copy owned territories
    for (const Territory* territory : other.ownedTerritories) {
        ownedTerritories.push_back(new Territory(*territory));
    }

    // Deep copy negotiated players
    negotiatedPlayers = new std::vector<Player*>;
    for (const Player* player : *other.negotiatedPlayers) {
        negotiatedPlayers->push_back(new Player(*player));
    }
}

// Assignment operator
Player& Player::operator=(const Player& other) {
    if (this != &other) { // Self-assignment check
        // Clear existing owned territories
        for (Territory* territory : ownedTerritories) {
            delete territory;
        }
        ownedTerritories.clear();

        // Deep copy owned territories
        for (const Territory* territory : other.ownedTerritories) {
            ownedTerritories.push_back(new Territory(*territory));
        }

        // Deep copy hand and orders list
        delete hand;
        delete ordersList;
        delete negotiatedPlayers;

        hand = new Hand(*other.hand);
        ordersList = new OrdersList(*other.ordersList);
        negotiatedPlayers = new std::vector<Player*>(*other.negotiatedPlayers);

        // Copy playerID
        delete playerID;
        playerID = new std::string(*other.playerID);

        // Copy reinforcementPool
        delete reinforcementPool;
        reinforcementPool = new int(*other.reinforcementPool);
    }
    return *this;
}

Player::~Player() {
    if (playerID) {
        std::cout << "Player " << *playerID << " has been deleted!" << std::endl;
        delete playerID;
    }

    // Delete reinforcementPool
    delete reinforcementPool;

    // Delete hand and ordersList
    delete hand;
    delete ordersList;

    // Set the pointers to nullptr after deletion
    playerID = nullptr;
    reinforcementPool = nullptr;
    hand = nullptr;
    ordersList = nullptr;

    // Delete negotiatedPlayers and set the pointer to nullptr
    if (negotiatedPlayers) {
        for (Player* player : *negotiatedPlayers) {
            delete player;
        }
        delete negotiatedPlayers;
        negotiatedPlayers = nullptr;
    }

    // Delete owned territories to prevent memory leaks
    for (Territory* territory : ownedTerritories) {
        delete territory;
    }
    ownedTerritories.clear(); // Handle dangling pointers
}

// Remove a territory from the player's owned territories
void Player::removeTerritory(Territory* territory)
{
    if (ownedTerritories.empty()) { std::cout << "Player does not own any territories!" << std::endl; return;}

    auto it = find(ownedTerritories.begin(), ownedTerritories.end(), territory);

    if (it != ownedTerritories.end())
    {
        int targetTerritoryIndex;
        targetTerritoryIndex = ownedTerritories.begin() - it;
        ownedTerritories.erase(ownedTerritories.begin() + targetTerritoryIndex);
    }
    else
    {
        std::cout << "ERROR: Target territory is not owned by the issuing player, cannot remove territory" << std::endl;
    }
}


// Add a territory to the player's ownedTerritories or territories to be defended
void Player::addTerritory(Territory* territory) {
    if (territory) {
        ownedTerritories.push_back(territory);
        std::cout << "Territory " << territory->getName() << " was added!" << std::endl;
    } else {
        std::cout << "Error: Attempted to add a null territory." << std::endl;
    }
}

// Remove a territory from the player's ownedTerritories
void Player::removeTerritory(Territory* territory) {
    if (ownedTerritories.empty()) { std::cout << "Player does not own any territories!" << std::endl; return;}
    for (size_t i = 0; i < ownedTerritories.size(); i++) {
        if (ownedTerritories[i] == territory) {
            ownedTerritories.erase(ownedTerritories.begin() + i);
            std::cout << "Territory " << territory->getName() << " was removed!" << std::endl;
            return; // Exit the function once the territory is found and removed
        }
    }
    // If the loop completes without finding the territory, it means the player does not own it.
    std::cout << "Error: Attempted to remove a territory that the player does not own." << std::endl;
}

// Custom function to swap two territories
void swapTerritories(Territory*& a, Territory*& b) {
    Territory* temp = a;
    a = b;
    b = temp;
}

// Custom comparison function for sorting territories by decreasing numberOfArmies
bool compareTerritoriesByArmies(const Territory* a, const Territory* b) {
    return a->getNumberOfArmies() > b->getNumberOfArmies();
}

std::vector<Territory*> Player::toDefend() {
    // Sort owned territories by decreasing numberOfArmies (bubble sort)
    int n = ownedTerritories.size();
    bool swapped;
    for (int i = 0; i < n - 1; i++) {
        swapped = false;
        for (int j = 0; j < n - i - 1; j++) {
            if (compareTerritoriesByArmies(ownedTerritories[j], ownedTerritories[j + 1])) {
                swapTerritories(ownedTerritories[j], ownedTerritories[j + 1]);
                swapped = true;
            }
        }
        if (!swapped) {
            break;  // If no two elements were swapped, the array is already sorted
        }
    }
    return ownedTerritories;
}

std::vector<Territory*> Player::toAttack() {
    std::vector<Territory*> toAttack;
    for (Territory* territory : ownedTerritories) {
        std::vector<Territory*> adjacentTerritories = territory->getAdjacentTerritories();

        // Sort adjacent territories by decreasing numberOfArmies (bubble sort)
        int n = adjacentTerritories.size();
        bool swapped;
        for (int i = 0; i < n - 1; i++) {
            swapped = false;
            for (int j = 0; j < n - i - 1; j++) {
                if (compareTerritoriesByArmies(adjacentTerritories[j], adjacentTerritories[j + 1])) {
                    swapTerritories(adjacentTerritories[j], adjacentTerritories[j + 1]);
                    swapped = true;
                }
            }
            if (!swapped) {
                break;  // If no two elements were swapped, the array is already sorted
            }
        }

        for (Territory* adjacentTerritory : adjacentTerritories) {
            if (!isTerritoryOwned(adjacentTerritory)) {
                toAttack.push_back(adjacentTerritory);
            }
        }
    }
    return toAttack;
}

// Get the player's hand of cards
Hand& Player::getHand() {
    return *hand;
}

// Get the player's list of orders
OrdersList& Player::getOrdersList() {
    return *ordersList;
}

// Get the list of owned territories
std::vector<Territory*> Player::getOwnedTerritories()
{
    return this->ownedTerritories;
}

void Player::issueOrder(const std::string& orderType) {
    Order* newOrder = nullptr;
    
    Territory* temp = new Territory("TEST", 0, 0); 
    

    // Create an Order object based on the orderType
    if (orderType == "Deploy") {
        // Take user input (Colton)
        newOrder = new Deploy(this, this->ownedTerritories[0], new int(10));
    }
    else if (orderType == "Advance") 
    {
        newOrder = new Advance(this, this->ownedTerritories[0], this->ownedTerritories[1], new int(10));
    }
    else if (orderType == "Bomb") {
        // Take user input (Colton)
        newOrder = new Bomb(this, temp);
    }
    else if (orderType == "Blockade") {
        newOrder = new Blockade(this, this->ownedTerritories[0]);
    }
    else if (orderType == "Airlift") {

        newOrder = new Airlift(this, this->ownedTerritories[0], this->ownedTerritories[1], new int(10));
    }
    else if (orderType == "Negotiate") {
        Player* player = new Player("TEMP_Player"); // TEMP
        newOrder = new Negotiate(this, player);
    }

    if (newOrder) {
        // Add the created order to the player's list of orders
        std::cout << "Order " << orderType << " was added to the list of orders!" << std::endl;
        ordersList->orders.push_back(newOrder);
    }
    else {
        // Handle unsupported order type or invalid parameters
        std::cout << "Invalid order type." << std::endl;
    }
}

bool Player::isTerritoryOwned(Territory* territory)
{
    if (this->ownedTerritories.empty()) { return false; }
<<<<<<< HEAD
=======

>>>>>>> 09428798
    for (Territory* var : this->ownedTerritories)
    {
        if (var == territory) return true;
    }
    return false;
}

bool Player::isContinentOwned(Continent* continent) {
    std::vector<Territory*>& continentTerritories = const_cast<std::vector<Territory *> &>(continent->getTerritories());
    for (Territory* territory : continentTerritories) {
        if (!isTerritoryOwned(territory)) {
            return false; // Player doesn't own all territories in the continent
        }
    }
    return true; // Player owns all territories in the continent
}

std::string Player::getPlayerID() const {
    return *playerID;
}

const std::vector<Player*>& Player::getNegotiatedPlayers() {
    return *this->negotiatedPlayers;
}

int Player::getReinforcementPool() const {
    return *reinforcementPool;
}

void Player::setReinforcementPool(const int& amount) {
    if (reinforcementPool != nullptr) {
        delete reinforcementPool;
    }
    reinforcementPool = new int(amount);
}

void Player::addReinforcementPool(const int &amount) {
    if (reinforcementPool != nullptr) {
        *reinforcementPool += amount;
    }
}

void Player::removeReinforcementPool(const int &amount) {
    if (reinforcementPool != nullptr) {
        *reinforcementPool -= amount;
        if (*reinforcementPool < 0) {
            // Ensure the reinforcement pool does not go negative.
            *reinforcementPool = 0;
        }
    }
}

void Player::addToNegotiatedPlayers(Player* player)
{
    if (player != NULL && player != this) this->negotiatedPlayers->push_back(player);
    else std::cout << "NULL player pointer or passing self into parameters, cannot add player to negotiated players' list!" << std::endl;
}

// Stream insertion operator
std::ostream& operator<<(std::ostream& os, const Player& player) {
    os << "Player Name: " << *player.playerID << std::endl;
    os << "Owned Territories: " << player.ownedTerritories.size() << " territories" << std::endl;
    os << "Hand Size: " << player.hand->cards.size() << std::endl;
    os << "Orders List Size: " << player.ordersList->orders.size() << std::endl;
    os << "Reinforcement Pool: " << *player.reinforcementPool << std::endl;
    return os;
}


<|MERGE_RESOLUTION|>--- conflicted
+++ resolved
@@ -256,11 +256,8 @@
 
 bool Player::isTerritoryOwned(Territory* territory)
 {
-    if (this->ownedTerritories.empty()) { return false; }
-<<<<<<< HEAD
-=======
-
->>>>>>> 09428798
+    if (this->ownedTerritories.empty()) return false;
+  
     for (Territory* var : this->ownedTerritories)
     {
         if (var == territory) return true;
