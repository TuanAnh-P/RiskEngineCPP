<<<<<<< HEAD
#pragma once

#include <iostream>
#include <vector>
#include <string>
#include <algorithm>

#include "map.h"    // Header for the Territory class
#include "Cards.h"  // Header for the Cards class
#include "Orders.h" // Header for the Orders class

class Player {
public:
    // Constructor
    explicit Player(const std::string& playerID);

    // Copy constructor
    Player(const Player& other);

    // Assignment operator
    Player& operator=(const Player& other);

    // Destructor
    ~Player();

    // Stream insertion operator
    friend std::ostream& operator<<(std::ostream& os, const Player& player);

    // Methods related to managing territories
    void addTerritory(Territory* territory); // Add a territory to the player's owned territories
    void removeTerritory(Territory *territory); // Remove a territory from the player's owned territories
    bool isTerritoryOwned(Territory* territory); // Checks if the player owns a specific territory
    bool isContinentOwned(Continent *continent);
    std::vector<Territory*> getOwnedTerritories(); // Get a list of the territories the player owns
    std::vector<Territory*> toDefend();       // Get a list of territories to defend
    std::vector<Territory*> toAttack();       // Get a list of territories to attack

    // Methods related to managing cards
    Hand& getHand(); // Get the player's hand of cards

    // Method related to managing the player id
    std::string getPlayerID() const; // Get the player id

    // Methods related to managing orders
    OrdersList& getOrdersList();                    // Get the player's list of orders
    void issueOrder(const std::string& orderType);  // Issue a new order of a specified type

    // Methods related to managing negotiated players
    const std::vector<Player*>& getNegotiatedPlayers();
    void addToNegotiatedPlayers(Player* player);

    // Methods related to managing reinforcementPool
    int getReinforcementPool() const;
    void setReinforcementPool(const int& amount);
    void addReinforcementPool(const int& amount);
    void removeReinforcementPool(const int& amount);

private:
    // Attributes related to a Player's instance
    std::string* playerID;          // The name of the player
    std::vector<Territory*> ownedTerritories; // List of territories owned by the player
    Hand* hand;                      // The player's hand of cards
    OrdersList* ordersList;          // The list of orders issued by the player
    std::vector<Player*>* negotiatedPlayers; // The list of negotiated players that the player cannot attack
    int* reinforcementPool;
};
=======
#pragma once

#include <iostream>
#include <vector>
#include <string>
#include <algorithm>

#include "map.h"    // Header for the Territory class
#include "Cards.h"  // Header for the Cards class
#include "Orders.h" // Header for the Orders class

class Player {
public:
    // Constructor
    explicit Player(const std::string& playerID);

    // Copy constructor
    Player(const Player& other);

    // Assignment operator
    Player& operator=(const Player& other);

    // Destructor
    ~Player();

    // Stream insertion operator
    friend std::ostream& operator<<(std::ostream& os, const Player& player);

    // Methods related to managing territories
    void removeTerritory(Territory* territory); // Remove a territory from the player's owned territories
    void addTerritory(Territory* territory); // Add a territory to the player's owned territories
    bool isTerritoryOwned(Territory* territory); // Checks if the player owns a specific territory
    std::vector<Territory*> getOwnedTerritories(); // Get a list of the territories the player owns
    std::vector<Territory*> toDefend();       // Get a list of territories to defend
    std::vector<Territory*> toAttack();       // Get a list of territories to attack

    // Methods related to managing cards
    Hand& getHand(); // Get the player's hand of cards

    // Method related to managing the player id
    std::string getPlayerID() const; // Get the player id

    // Methods related to managing orders
    OrdersList& getOrdersList();                    // Get the player's list of orders
    void issueOrder(const std::string& orderType);  // Issue a new order of a specified type

    // Methods related to managing negotiated players
    const std::vector<Player*>& getNegotiatedPlayers();
    void addToNegotiatedPlayers(Player* player);

    // Methods related to managing reinforcementPool
    int getReinforcementPool() const;
    void setReinforcementPool(const int& amount);
    void addReinforcementPool(const int& amount);
    void removeReinforcementPool(const int& amount);

private:
    // Attributes related to a Player's instance
    std::string* playerID;          // The name of the player
    std::vector<Territory*> ownedTerritories; // List of territories owned by the player
    Hand* hand;                      // The player's hand of cards
    OrdersList* ordersList;          // The list of orders issued by the player
    std::vector<Player*>* negotiatedPlayers; // The list of negotiated players that the player cannot attack
    int* reinforcementPool;
};

>>>>>>> 09428798
<|MERGE_RESOLUTION|>--- conflicted
+++ resolved
@@ -1,4 +1,3 @@
-<<<<<<< HEAD
 #pragma once
 
 #include <iostream>
@@ -64,72 +63,4 @@
     OrdersList* ordersList;          // The list of orders issued by the player
     std::vector<Player*>* negotiatedPlayers; // The list of negotiated players that the player cannot attack
     int* reinforcementPool;
-};
-=======
-#pragma once
-
-#include <iostream>
-#include <vector>
-#include <string>
-#include <algorithm>
-
-#include "map.h"    // Header for the Territory class
-#include "Cards.h"  // Header for the Cards class
-#include "Orders.h" // Header for the Orders class
-
-class Player {
-public:
-    // Constructor
-    explicit Player(const std::string& playerID);
-
-    // Copy constructor
-    Player(const Player& other);
-
-    // Assignment operator
-    Player& operator=(const Player& other);
-
-    // Destructor
-    ~Player();
-
-    // Stream insertion operator
-    friend std::ostream& operator<<(std::ostream& os, const Player& player);
-
-    // Methods related to managing territories
-    void removeTerritory(Territory* territory); // Remove a territory from the player's owned territories
-    void addTerritory(Territory* territory); // Add a territory to the player's owned territories
-    bool isTerritoryOwned(Territory* territory); // Checks if the player owns a specific territory
-    std::vector<Territory*> getOwnedTerritories(); // Get a list of the territories the player owns
-    std::vector<Territory*> toDefend();       // Get a list of territories to defend
-    std::vector<Territory*> toAttack();       // Get a list of territories to attack
-
-    // Methods related to managing cards
-    Hand& getHand(); // Get the player's hand of cards
-
-    // Method related to managing the player id
-    std::string getPlayerID() const; // Get the player id
-
-    // Methods related to managing orders
-    OrdersList& getOrdersList();                    // Get the player's list of orders
-    void issueOrder(const std::string& orderType);  // Issue a new order of a specified type
-
-    // Methods related to managing negotiated players
-    const std::vector<Player*>& getNegotiatedPlayers();
-    void addToNegotiatedPlayers(Player* player);
-
-    // Methods related to managing reinforcementPool
-    int getReinforcementPool() const;
-    void setReinforcementPool(const int& amount);
-    void addReinforcementPool(const int& amount);
-    void removeReinforcementPool(const int& amount);
-
-private:
-    // Attributes related to a Player's instance
-    std::string* playerID;          // The name of the player
-    std::vector<Territory*> ownedTerritories; // List of territories owned by the player
-    Hand* hand;                      // The player's hand of cards
-    OrdersList* ordersList;          // The list of orders issued by the player
-    std::vector<Player*>* negotiatedPlayers; // The list of negotiated players that the player cannot attack
-    int* reinforcementPool;
-};
-
->>>>>>> 09428798
+};