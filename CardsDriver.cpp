--- conflicted
+++ resolved
@@ -1,79 +1,74 @@
-#include "CardsDriver.h"
-#include "Cards.h"
-#include "Orders.h"
-
-void testCards() {
-    Deck* deck1 = new Deck();
-    Hand* hand1 = new Hand();
-    OrdersList* ordersList1 = new OrdersList();
-
-    int deckSize = deck1->cards.size();
-    std::cout << "Deck size: " << deckSize << std::endl;
-
-    int handSize1 = hand1->cards.size();
-    std::cout << "Hand size: " << handSize1 << std::endl;
-
-    int orderListSize = ordersList1->orders.size();
-    std::cout << "OrdersList size: " << orderListSize << std::endl;
-
-    for (int i = 0; i < 7; i++) {
-        deck1->draw(*hand1);
-    }
-
-    deckSize = deck1->cards.size();
-    std::cout << "Deck size: " << deckSize << std::endl;
-
-    handSize1 = hand1->cards.size();
-    std::cout << "Hand size: " << handSize1 << std::endl;
-
-    orderListSize = ordersList1->orders.size();
-    std::cout << "OrdersList size: " << orderListSize << std::endl;
-
-    for (int i = 0; i < 7; i++) {
-        hand1->cards[0]->play(*hand1, 0, *ordersList1);
-        //hand1->cards[0]->play(*hand1, 0);
-    }
-
-    deckSize = deck1->cards.size();
-    std::cout << "Deck size: " << deckSize << std::endl;
-
-    handSize1 = hand1->cards.size();
-    std::cout << "Hand size: " << handSize1 << std::endl;
-
-    orderListSize = ordersList1->orders.size();
-    std::cout << "OrdersList size: " << orderListSize << std::endl;
-
-    
-    for (Card* card : deck1->cards) {
-        delete card;
-    }
-    deck1->cards.clear();
-    
-    
-    for (Card* card : hand1->cards) {
-        delete card;
-    }
-    hand1->cards.clear();
-
-    for (Order* order : ordersList1->orders) {
-        delete order;
-    }
-    ordersList1->orders.clear();
-    
-
-    delete deck1;
-    delete hand1;
-    delete ordersList1;
-
-}
-
-
-/*int main()
-{
-    testCards();
-<<<<<<< HEAD
-}
-
-=======
-}*/
->>>>>>> 34a97218
+#include "CardsDriver.h"
+#include "Cards.h"
+#include "Orders.h"
+
+void testCards() {
+    Deck* deck1 = new Deck();
+    Hand* hand1 = new Hand();
+    OrdersList* ordersList1 = new OrdersList();
+
+    int deckSize = deck1->cards.size();
+    std::cout << "Deck size: " << deckSize << std::endl;
+
+    int handSize1 = hand1->cards.size();
+    std::cout << "Hand size: " << handSize1 << std::endl;
+
+    int orderListSize = ordersList1->orders.size();
+    std::cout << "OrdersList size: " << orderListSize << std::endl;
+
+    for (int i = 0; i < 7; i++) {
+        deck1->draw(*hand1);
+    }
+
+    deckSize = deck1->cards.size();
+    std::cout << "Deck size: " << deckSize << std::endl;
+
+    handSize1 = hand1->cards.size();
+    std::cout << "Hand size: " << handSize1 << std::endl;
+
+    orderListSize = ordersList1->orders.size();
+    std::cout << "OrdersList size: " << orderListSize << std::endl;
+
+    for (int i = 0; i < 7; i++) {
+        hand1->cards[0]->play(*hand1, 0, *ordersList1);
+        //hand1->cards[0]->play(*hand1, 0);
+    }
+
+    deckSize = deck1->cards.size();
+    std::cout << "Deck size: " << deckSize << std::endl;
+
+    handSize1 = hand1->cards.size();
+    std::cout << "Hand size: " << handSize1 << std::endl;
+
+    orderListSize = ordersList1->orders.size();
+    std::cout << "OrdersList size: " << orderListSize << std::endl;
+
+    
+    for (Card* card : deck1->cards) {
+        delete card;
+    }
+    deck1->cards.clear();
+    
+    
+    for (Card* card : hand1->cards) {
+        delete card;
+    }
+    hand1->cards.clear();
+
+    for (Order* order : ordersList1->orders) {
+        delete order;
+    }
+    ordersList1->orders.clear();
+    
+
+    delete deck1;
+    delete hand1;
+    delete ordersList1;
+
+}
+
+
+/*int main()
+{
+    testCards();
+}*/