#include <iostream>
#include <string>
#include <memory>
#include "GameEngine.h"
#include "CommandProcessing.h"

#include <algorithm>
#include <random>
#include <chrono>

using std::cin;
using std::cout;
using std::endl;
using std::string;
using std::ostream;

// Method for getting string value of the input game state
string gameStateTypeToString(GameStateType state) {
    switch (state) {
        case GameStateType::START:
            return "START";
        case GameStateType::MAP_LOADED:
            return "MAP_LOADED";
        case GameStateType::MAP_VALIDATED:
            return "MAP_VALIDATED";
        case GameStateType::PLAYERS_ADDED:
            return "PLAYERS_ADDED";
        case GameStateType::ASSIGN_REINFORCEMENT:
            return "ASSIGN_REINFORCEMENT";
        case GameStateType::ISSUE_ORDERS:
            return "ISSUE_ORDERS";
        case GameStateType::EXECUTE_ORDERS:
            return "EXECUTE_ORDERS";
        case GameStateType::WIN:
            return "WIN";
        case GameStateType::END:
            return "END";
        default:
            return "UNKNOWN";
    }
}

// Method that print the invalid command error
void printInvalidCommandError()
{
    cout << "\nInvalid Command entered..." << endl;
};

// Implementation of the GameEngine class methods / constructors
GameState::GameState(GameEngine &gameEngine, GameStateType *gameStateId, string *name):
        _name(name), _gameStateID(gameStateId), _gameEngine(gameEngine) {};

GameState::GameState(GameState &gameState):
        _name(gameState._name), _gameStateID(gameState._gameStateID), _gameEngine(gameState._gameEngine) {};

GameState::~GameState(){
    delete _name;
}

void GameState::operator= (const GameState &gameState){
    _gameEngine = gameState._gameEngine;
    _gameStateID = gameState._gameStateID;
    _name = gameState._name;
}

ostream & operator << (ostream &out, GameState &state)
{
    out << state._name << endl;
    return out;
}

void GameState::enter(){
    if(*_gameStateID == GameStateType::END){
        cout << "\nThe game has finished. Thanks for playing :)\n" << endl;
    }else {
        cout << "\nEntering ------------> " << *_name << " State" << endl;
    }
}

GameStateType GameState::getGameStateId(){
    return *_gameStateID;
}

//Startuphase
void GameEngine::startupPhase() {
    CommandProcessor commandProcessor;

    while (true) {
        // Get a command from the command processor
        Command& command = commandProcessor.getCommand();

        // Retrieve the command string
        string commandStr = command.getCommand();

        //Retrive the game state
        GameStateType gameState = getCurrentGameState().getGameStateId();
        bool stateValidated = commandProcessor.validate(command, gameState);

        //do the appropriate sequence
<<<<<<< HEAD
        if (commandStr.rfind("tournament", 0) == 0 && stateValidated){
=======
        if (commandStr.rfind("tournament", 0) == 0 && stateValidated) { //TODO wrong tournament format, and valids
            // Find the positions of various parameters in the command
            size_t posM = commandStr.find("-M");
            if (posM == std::string::npos) continue;
            size_t posP = commandStr.find("-P");
            if (posP == std::string::npos) continue;
            size_t posG = commandStr.find("-G");
            if (posG == std::string::npos) continue;
            size_t posD = commandStr.find("-D");
            if (posD == std::string::npos) continue;

            // Extract the lists of map files and player strategies
            std::string mapFilesStr = commandStr.substr(posM + 3, posP - posM - 4);
            std::string playerStrategiesStr = commandStr.substr(posP + 3, posG - posP - 4);

            // Extract the numerical values
            int numberOfGames = std::stoi(commandStr.substr(posG + 2, posD - posG - 2));
            int maxNumberOfTurns = std::stoi(commandStr.substr(posD + 2));

            // Create vectors to store map files and player strategies
            std::vector<std::string> mapFiles;
            std::vector<std::string> playerStrategies;

            // Use stringstream to split comma-separated values into vectors
            std::stringstream mapFilesStream(mapFilesStr);
            std::stringstream playerStrategiesStream(playerStrategiesStr);
            std::string mapFile;
            std::string playerStrategy;

            // Extract map files
            while (std::getline(mapFilesStream, mapFile, ',')) {
                mapFiles.push_back(mapFile);
            }

            // Extract player strategies
            while (std::getline(playerStrategiesStream, playerStrategy, ',')) {
                playerStrategies.push_back(playerStrategy);
            }

            // Now you have the extracted information in vectors
            // Loop through and print the values
//            std::cout << "Map Files: ";
//            for (const auto& mapFile : mapFiles) {
//                std::cout << mapFile << " ";
//            }
//            std::cout << "\nPlayer Strategies: ";
//            for (const auto& strategy : playerStrategies) {
//                std::cout << strategy << " ";
//            }
//            std::cout << "\nNumber of Games: " << numberOfGames << "\nMax Number of Turns: " << maxNumberOfTurns << std::endl;

            if(numberOfGames < 1 || numberOfGames > 5){
                cout << "Please enter 1-5 Games";
                continue;
            }

            if(maxNumberOfTurns < 10 || maxNumberOfTurns > 50){
                cout << "Please enter 10-50 Turns";
                continue;
            }

            if(mapFiles.size() < 1 || mapFiles.size() > 5){
                cout << "Please enter 1-5 Maps";
                continue;
            }

            if(playerStrategies.size() < 1 || playerStrategies.size() > 4){
                cout << "Please enter 1-4 Players";
                continue;
            }

            for(int k = 0; k < mapFiles.size(); k++){
                for(int i = 0; i < numberOfGames; i++){
                    setCurrentGameState(GameStateType::START);
                    //loadmap Phase
                    string filename = "./maps/" + mapFiles[k];
                    bool mapLoaded = loadMap(filename);
                    if(mapLoaded){
                        _currentGameState->update(command);
                        Notify(this);
                    }

                    //validatemap Phase
                    bool mapValidated = validateMap();
                    if (mapValidated){
                        _currentGameState->update(command);
                        Notify(this);
                    }

                    //add player Phase
                    players.clear();
                    for(int j = 0; j < playerStrategies.size(); j++){
                        string player = "player" + std::to_string(j);
                        std::string strategy = playerStrategies[j];

                        if(strategy == "Aggressive") {
                            addPlayer(player, StrategyType::AggressivePlayer);
                        }
                        else if(strategy == "Benevolent") {
                            addPlayer(player, StrategyType::BenevolentPlayer);
                        }
                        else if(strategy == "Neutral") {
                            addPlayer(player, StrategyType::NeutralPlayer);
                        }
                        else if(strategy == "Cheater") {
                            addPlayer(player, StrategyType::CheaterPlayer);
                        }
                        _currentGameState->update(command);
                        Notify(this);
                    }

                    //start game Phase
                    gameStart();
                    play(maxNumberOfTurns);

                }

            }
            //delete &command;
            //delete &mapFiles;
            //delete &playerStrategies;
            return;

>>>>>>> dce8f12c
        }
        else if (commandStr.rfind("loadmap ", 0) == 0 && stateValidated) {
            //load  map
            string filename = "./maps/" + commandStr.substr(8);
            bool mapLoaded = loadMap(filename);
            if(mapLoaded){
                //_currentGameState->update(command);
                setCurrentGameState(GameStateType::MAP_LOADED);
                Notify(this);
            }
        } else if (commandStr == "validatemap" && stateValidated) {
            // Validate the map
            bool mapValidated = validateMap();
            if (mapValidated){
                _currentGameState->update(command);
                Notify(this);
            }
        } else if (commandStr.rfind("addplayer ", 0) == 0 && stateValidated) {
            // Add a player
            string player = commandStr.substr(9);
            addPlayer(player, StrategyType::HumanPlayer);
            _currentGameState->update(command);
            Notify(this);
        } else if (commandStr == "gamestart" && stateValidated) {
            //starts game
            if (players.size() >= 2){
                delete &command;
                gameStart();
                break;
            } else {
                cout << "Please enter at least 2 players";
            }
        } else {
            std::cout << "Invalid command for the current state." << std::endl;
        }

        delete &command;
    }
    play(-10);
}

//loads map
bool GameEngine::loadMap(const std::string& filename) {
    MapLoader loader(filename);
    Map* newMap = loader.loadMap();

    cout << "opening map: " << filename << endl;
    if (!newMap) {
        std::cout << "Failed to load the map." << std::endl;
        return false;
    } else {
        delete gameMap;
        gameMap = newMap;
        std::cout << "Map: " << filename.substr(7) << " loaded successfully." << std::endl;
        return true;
    }
}

//validates map
bool GameEngine::validateMap() {
    if (gameMap == nullptr) {
        std::cout << "No map loaded to validate." << std::endl;
        return false;
    }
    if (gameMap->isValid()) {
        std::cout << "The map is valid." << std::endl;
        return true;
    } else {
        std::cout << "The map is invalid." << std::endl;
        return false;
    }
}

//just addsplayers
void GameEngine::addPlayer(const std::string& playerName, StrategyType strat) {
    if (players.size() >= 6) {
        std::cout << "Maximum number of players reached." << std::endl;
    } else {
        players.push_back(new Player(playerName, strat));
        std::cout << "Player " << playerName << " added." << std::endl;
    }
}

void GameEngine::distributeTerritories() {
    // Get all territories from the map
    std::vector<Territory*> allTerritories;
    for (const Continent* continent : gameMap->getContinents()) {
        const auto& territories = continent->getTerritories();
        allTerritories.insert(allTerritories.end(), territories.begin(), territories.end());
    }

    // Shuffle territories
    unsigned seed = std::chrono::system_clock::now().time_since_epoch().count();
    std::shuffle(allTerritories.begin(), allTerritories.end(), std::default_random_engine(seed));

    // Distribute territories among players
    size_t playerIndex = 0;
    for (Territory* territory : allTerritories) {
        players[playerIndex]->addTerritory(territory);

        cout << "Player " << players[playerIndex]->getPlayerID() << " has been assigned territory " << territory->getName() << endl;
        playerIndex = (playerIndex + 1) % players.size();
    }
}

void GameEngine::randomizePlayerOrder() {
    std::cout << "Player order before randomizing:" << std::endl;
    for (const auto& player : players) {
        std::cout << player->getPlayerID() << std::endl;
    }

    // shuffle players list order
    unsigned seed = std::chrono::system_clock::now().time_since_epoch().count();
    std::shuffle(players.begin(), players.end(), std::default_random_engine(seed));

    std::cout << "Player order after randomizing:" << std::endl;
    for (const auto& player : players) {
        std::cout << player->getPlayerID() << std::endl;
    }
}


void GameEngine::initializeReinforcementPools() {
    for (Player* player : players) {
        player->setReinforcementPool(50);
    }
}

void GameEngine::drawInitialCards() {
    for (Player* player : players) {
        for(int i = 0; i < 2; i++){
            deck->draw(player->getHand());
        }
        cout << "Player "<< player->getPlayerID() << "'s cards: " << player->getHand() << endl ;
    }
}

void GameEngine::gameStart(){
    cout << "distribituing territories" << endl;
    distributeTerritories();
    cout << "rendomizing order" << endl;
    randomizePlayerOrder();
    cout << "initialize reinforcement pool" << endl;
    initializeReinforcementPools();
    cout << "drawing initial cards" << endl;
    deck = new Deck();
    drawInitialCards();
}

void GameEngine::play(int turns){
    // tuan you need to encapsulate everything inside here I believe
    cout<< "Playing now" << endl;
    mainGameLoop(turns);
}

void GameEngine::reinforcementPhase() {
    cout << "<----------The reinforcement phase begin---------->" << endl;
    for(Player* player: players){
        int numReinforcement = std::floor(static_cast<double>(player->getOwnedTerritories().size()) / 3);
        int continentOwned = 0;
        for(Continent* continent : gameMap->getContinents()){
            if (player->isContinentOwned(continent)){
                numReinforcement += continent->getBonus();
                continentOwned++;
            }
        }
        int finalNumReinforcement = std::max(3, numReinforcement);
        player->addReinforcementPool(finalNumReinforcement);
        cout << player->getPlayerID() << " owns " << player->getOwnedTerritories().size() << " territories and " << continentOwned << " continents" << endl;
        cout << player->getPlayerID() << " receives " << finalNumReinforcement << " army units and now has " << player->getReinforcementPool() << " army units" << endl;
        cout << endl;
    }
}

void GameEngine::issueOrdersPhase(string orderType) {
    if (orderType == "Deploy"){
        cout << "<----------The Deploy orders issuing phase begins---------->" << endl;
        for(Player* player: players) {
            player->issueOrder(deck, this, orderType);
        }
    }

    if (orderType == "Else"){
        cout << "<----------The Non-deploy orders issuing phase begins---------->" << endl;
        for(Player* player: players) {
            player->issueOrder(deck, this, orderType);
        }
    }
}


void GameEngine::executeOrdersPhase(string orderType) {

    if (orderType == "Deploy"){
        cout << "<----------The Deploy orders executing phase begins---------->" << endl;
        for(Player* player: players) {
            cout << player->getPlayerID() << " is executing orders from his order list" << endl;
            // Display the player's orders list
            std::cout << "Displaying " << player->getPlayerID() << " orders list" << std::endl;
            player->getOrdersList().print();

            cout << "The orders will be executed one by one: " << endl;
            for (Order* order : player->getOrdersList().orders){
                if (order->type == "Deploy") {
                    order->execute();
                    player->getOrdersList().orders.erase(std::remove(player->getOrdersList().orders.begin(), player->getOrdersList().orders.end(), order), player->getOrdersList().orders.end());
                }
            }
            cout << endl;
        }
    }

    if (orderType == "Else"){
        cout << "<----------The Non-Deploy orders executing phase begins---------->" << endl;
        for(Player* player: players) {
            cout << player->getPlayerID() << " is executing orders from his order list" << endl;
            // Display the player's orders list
            std::cout << "Displaying " << player->getPlayerID() << " orders list" << std::endl;
            player->getOrdersList().print();

            cout << "The orders will be executed one by one: " << endl;
            for (Order* order : player->getOrdersList().orders){
                if (order->type != "Deploy") {
                    order->execute();
                    player->getOrdersList().orders.erase(std::remove(player->getOrdersList().orders.begin(), player->getOrdersList().orders.end(), order), player->getOrdersList().orders.end());
                }
            }
            cout << endl;
        }
    }
}


void GameEngine::mainGameLoop(int turns) {
    int round = 1;
    int numPlayersLeft = players.size();

    while(numPlayersLeft>1 && (round <= turns || turns == -10)){
        cout << "<--------------------Start of round #" << round<< "-------------------->" << endl;
        setCurrentGameState(GameStateType::ASSIGN_REINFORCEMENT);
        reinforcementPhase();
        setCurrentGameState(GameStateType::ISSUE_ORDERS);
        issueOrdersPhase("Deploy");
        setCurrentGameState(GameStateType::EXECUTE_ORDERS);
        executeOrdersPhase("Deploy");
        setCurrentGameState(GameStateType::ISSUE_ORDERS);
        issueOrdersPhase("Else");
        setCurrentGameState(GameStateType::EXECUTE_ORDERS);
        executeOrdersPhase("Else");
        round++;
        for(Player* player: getPlayers()){
            if (player->getOwnedTerritories().size() == 0) {
                cout << player->getPlayerID() << " is be kicked out of the game because he doesn't own territories" << endl;
                players.erase(std::remove(players.begin(), players.end(), player), players.end());
                numPlayersLeft--;
            }
        }
        std::cout << "Press Enter to continue...";
        std::string dummy;
        std::getline(std::cin, dummy);  // Wait for the user to press Enter
    }
    if(numPlayersLeft>1){
        setCurrentGameState(GameStateType::END);
        cout << "Game is a DRAW!";
    }
    else{
        setCurrentGameState(GameStateType::WIN);
        Player* winner = players.at(0);
        cout << "Congratulation! " << winner->getPlayerID() << " is the winner";
    }
}

Player* GameEngine::getPlayerByID(const string& playerID) {
    for (Player* player : players) {
        if (player->getPlayerID() == playerID) {
            return player;
        }
    }
    return nullptr;  // Player with the specified ID not found
}

Territory* GameEngine::getTerritoryByName(const string& territoryName){
    for (const Territory* territory : getAllTerritories()) {
        if (territory->getName() == territoryName) {
            return const_cast<Territory*>(territory); // Use const_cast if territories is a member variable
        }
    }
    return nullptr;  // Territory with the specified name not found
}

const std::vector<Player*>& GameEngine::getPlayers() const {
    return players;
}

const std::vector<Territory*>& GameEngine::getAllTerritories() const {
    std::vector<Territory*>* allTerritories = new std::vector<Territory*>();
    for (const Continent* continent : gameMap->getContinents()) {
        const auto& territories = continent->getTerritories();
        allTerritories->insert(allTerritories->end(), territories.begin(), territories.end());
    }
    return *allTerritories;
}


//New constructor
GameEngine::GameEngine() : gameMap(nullptr), _currentGameState(nullptr), neutralPlayer(new Player("Neutral Player")) {};

// destructor
GameEngine::~GameEngine() {
    delete gameMap;
    for (auto player : players) {
        delete player;
    }
    delete deck;

    _gameStates.clear();

    //delete _currentGameState;

    delete _commandProcessor;

    delete neutralPlayer;
}

// non default constructor
GameEngine::GameEngine(CommandProcessor& commandProcessor): _commandProcessor(&commandProcessor) {};

<<<<<<< HEAD
// Copy constructor
GameEngine::GameEngine(GameEngine &engine) : 
    _currentGameState(engine._currentGameState), _gameStates(engine._gameStates) {};
=======
GameEngine::GameEngine(GameEngine &engine) :
        _currentGameState(engine._currentGameState), _gameStates(engine._gameStates) {};
>>>>>>> dce8f12c

// overriding the stream insertion operator
ostream & operator << (ostream &out, GameEngine &engine)
{
    out << "current state" << gameStateTypeToString(engine._currentGameState->getGameStateId())<< endl;
    return out;
}

void GameEngine::operator= (const GameEngine &gameEngine){
    _gameStates = gameEngine._gameStates;
    _currentGameState = gameEngine._currentGameState;
}

CommandProcessor& GameEngine::getCommandProcessor() {
    return *_commandProcessor;
}

// Method for getting a game state instance based on the input ID
GameState& GameEngine::getGameState(GameStateType gameStateID){
    return *_gameStates[gameStateID];
}

// getter for the current game state of the game engine
GameState& GameEngine::getCurrentGameState(){
    return *_currentGameState;
}

// Method for setting the current game state of the game based on the game state ID
void GameEngine::setCurrentGameState(GameStateType gameStateID)
{
    GameState *gameState = &getGameState(gameStateID);
    setCurrentGameState(gameState);
}

// Method for updating the game state based on input command
void GameEngine::update(Command& command){
    if (_currentGameState != nullptr)
    {
        _currentGameState->update(command);
        Notify(this);
    }
}

// Method for setting the current game state of the game
void GameEngine::setCurrentGameState(GameState *gameState)
{
    if (_currentGameState == gameState)
    {
        return;
    }

    _currentGameState = gameState;
    if (_currentGameState != nullptr)
    {
        _currentGameState->enter();
    }
}

// Start state class implementation
StartState::StartState(GameEngine &gameEngine)
        : GameState(gameEngine, new GameStateType(GameStateType::START), new string("Start")){};

void StartState::update(Command& command){
    cout << command.getCommand() << endl;

    if(command.getCommand() == "loadmap")
    {
        command.saveEffect("* transitioning to Map Loaded state");
        _gameEngine.setCurrentGameState(GameStateType::MAP_LOADED);
    }
    if(command.getCommand().rfind("tournament", 0) == 0) {
        try {
            TournamentConfiguration tournamentConfig = TournamentConfiguration::validateAndParseCommand(command);
            cout << tournamentConfig;
        } catch (InvalidTournamentArgumentException& e) {
            _gameEngine.setCurrentGameState(GameStateType::END);
        }
    }
}

// Map Loaded state class implementation
MapLoadedState::MapLoadedState(GameEngine &gameEngine)
        : GameState(gameEngine, new GameStateType(GameStateType::MAP_LOADED), new string("Map Loaded")){};

void MapLoadedState::update(Command& command){

    if (command.getCommand() == "validatemap")
    {
        command.saveEffect("* transitioning to Map Validated state");
        _gameEngine.setCurrentGameState(GameStateType::MAP_VALIDATED);
    }
    else {
        command.saveEffect("* transitioning to Map Loaded state");
        _gameEngine.setCurrentGameState(GameStateType::MAP_LOADED);
    }
}

// Map Validated state class implementation
MapValidatedState::MapValidatedState(GameEngine &gameEngine)
        : GameState(gameEngine, new GameStateType(GameStateType::MAP_VALIDATED), new string("Map Validated")) {};

void MapValidatedState::update(Command& command){
    command.saveEffect("* transitioning to Players Added state");
    _gameEngine.setCurrentGameState(GameStateType::PLAYERS_ADDED);
}

// Players Added state class implementation
PlayersAddedState::PlayersAddedState(GameEngine &gameEngine)
        : GameState(gameEngine, new GameStateType(GameStateType::PLAYERS_ADDED), new string("Players Added")){};

void PlayersAddedState::update(Command& command){
    if (command.getCommand() == "gamestart")
    {
        command.saveEffect("* transitioning to Assign Reinforcement state");
        _gameEngine.setCurrentGameState(GameStateType::ASSIGN_REINFORCEMENT);
    }
    else {
        command.saveEffect("* transitioning to Players Added state");
        _gameEngine.setCurrentGameState(GameStateType::PLAYERS_ADDED);
    }
}

// Assign Reinforcement state class implementation
AssignReinforcementState::AssignReinforcementState(GameEngine &gameEngine)
        : GameState(gameEngine, new GameStateType(GameStateType::ASSIGN_REINFORCEMENT), new string("Assign Reinforcement")){};

void AssignReinforcementState::update(Command& command){
    _gameEngine.setCurrentGameState(GameStateType::ISSUE_ORDERS);
}

// Issue Orders state class implementation
IssueOrdersState::IssueOrdersState(GameEngine &gameEngine)
        : GameState(gameEngine, new GameStateType(GameStateType::ISSUE_ORDERS), new string("Issue Orders")){};

void IssueOrdersState::update(Command& command){
    _gameEngine.setCurrentGameState(GameStateType::EXECUTE_ORDERS);
}

// Execute Orders state class implementation
ExecuteOrdersState::ExecuteOrdersState(GameEngine &gameEngine)
        : GameState(gameEngine, new GameStateType(GameStateType::EXECUTE_ORDERS), new string("Execute Orders")){};

void ExecuteOrdersState::update(Command &command){
    _gameEngine.setCurrentGameState(GameStateType::WIN);
}

// Win state class implementation
WinState::WinState(GameEngine &gameEngine)
        : GameState(gameEngine, new GameStateType(GameStateType::WIN), new string("Win")){};

void WinState::update(Command& command){
    if (command.getCommand() == "replay")
    {
        command.saveEffect("* transitioning to Start state");
        _gameEngine.setCurrentGameState(GameStateType::START);
    }
    else {
        command.saveEffect("* transitioning to End state");
        _gameEngine.setCurrentGameState(GameStateType::END);
    }
}

// End state class implementation
EndState::EndState(GameEngine &gameEngine)
        : GameState(gameEngine, new GameStateType(GameStateType::END), new string("End")){};

void EndState::update(Command& command){};

//A2 P5
string GameEngine::stringToLog(){
    string currentState = (this->getCurrentGameState()).getGameStateName();
    return "Game Engine New State: " + currentState;
};

string GameState::getGameStateName(){
    return *_name;
}
<|MERGE_RESOLUTION|>--- conflicted
+++ resolved
@@ -1,738 +1,729 @@
-#include <iostream>
-#include <string>
-#include <memory>
-#include "GameEngine.h"
-#include "CommandProcessing.h"
-
-#include <algorithm>
-#include <random>
-#include <chrono>
-
-using std::cin;
-using std::cout;
-using std::endl;
-using std::string;
-using std::ostream;
-
-// Method for getting string value of the input game state
-string gameStateTypeToString(GameStateType state) {
-    switch (state) {
-        case GameStateType::START:
-            return "START";
-        case GameStateType::MAP_LOADED:
-            return "MAP_LOADED";
-        case GameStateType::MAP_VALIDATED:
-            return "MAP_VALIDATED";
-        case GameStateType::PLAYERS_ADDED:
-            return "PLAYERS_ADDED";
-        case GameStateType::ASSIGN_REINFORCEMENT:
-            return "ASSIGN_REINFORCEMENT";
-        case GameStateType::ISSUE_ORDERS:
-            return "ISSUE_ORDERS";
-        case GameStateType::EXECUTE_ORDERS:
-            return "EXECUTE_ORDERS";
-        case GameStateType::WIN:
-            return "WIN";
-        case GameStateType::END:
-            return "END";
-        default:
-            return "UNKNOWN";
-    }
-}
-
-// Method that print the invalid command error
-void printInvalidCommandError()
-{
-    cout << "\nInvalid Command entered..." << endl;
-};
-
-// Implementation of the GameEngine class methods / constructors
-GameState::GameState(GameEngine &gameEngine, GameStateType *gameStateId, string *name):
-        _name(name), _gameStateID(gameStateId), _gameEngine(gameEngine) {};
-
-GameState::GameState(GameState &gameState):
-        _name(gameState._name), _gameStateID(gameState._gameStateID), _gameEngine(gameState._gameEngine) {};
-
-GameState::~GameState(){
-    delete _name;
-}
-
-void GameState::operator= (const GameState &gameState){
-    _gameEngine = gameState._gameEngine;
-    _gameStateID = gameState._gameStateID;
-    _name = gameState._name;
-}
-
-ostream & operator << (ostream &out, GameState &state)
-{
-    out << state._name << endl;
-    return out;
-}
-
-void GameState::enter(){
-    if(*_gameStateID == GameStateType::END){
-        cout << "\nThe game has finished. Thanks for playing :)\n" << endl;
-    }else {
-        cout << "\nEntering ------------> " << *_name << " State" << endl;
-    }
-}
-
-GameStateType GameState::getGameStateId(){
-    return *_gameStateID;
-}
-
-//Startuphase
-void GameEngine::startupPhase() {
-    CommandProcessor commandProcessor;
-
-    while (true) {
-        // Get a command from the command processor
-        Command& command = commandProcessor.getCommand();
-
-        // Retrieve the command string
-        string commandStr = command.getCommand();
-
-        //Retrive the game state
-        GameStateType gameState = getCurrentGameState().getGameStateId();
-        bool stateValidated = commandProcessor.validate(command, gameState);
-
-        //do the appropriate sequence
-<<<<<<< HEAD
-        if (commandStr.rfind("tournament", 0) == 0 && stateValidated){
-=======
-        if (commandStr.rfind("tournament", 0) == 0 && stateValidated) { //TODO wrong tournament format, and valids
-            // Find the positions of various parameters in the command
-            size_t posM = commandStr.find("-M");
-            if (posM == std::string::npos) continue;
-            size_t posP = commandStr.find("-P");
-            if (posP == std::string::npos) continue;
-            size_t posG = commandStr.find("-G");
-            if (posG == std::string::npos) continue;
-            size_t posD = commandStr.find("-D");
-            if (posD == std::string::npos) continue;
-
-            // Extract the lists of map files and player strategies
-            std::string mapFilesStr = commandStr.substr(posM + 3, posP - posM - 4);
-            std::string playerStrategiesStr = commandStr.substr(posP + 3, posG - posP - 4);
-
-            // Extract the numerical values
-            int numberOfGames = std::stoi(commandStr.substr(posG + 2, posD - posG - 2));
-            int maxNumberOfTurns = std::stoi(commandStr.substr(posD + 2));
-
-            // Create vectors to store map files and player strategies
-            std::vector<std::string> mapFiles;
-            std::vector<std::string> playerStrategies;
-
-            // Use stringstream to split comma-separated values into vectors
-            std::stringstream mapFilesStream(mapFilesStr);
-            std::stringstream playerStrategiesStream(playerStrategiesStr);
-            std::string mapFile;
-            std::string playerStrategy;
-
-            // Extract map files
-            while (std::getline(mapFilesStream, mapFile, ',')) {
-                mapFiles.push_back(mapFile);
-            }
-
-            // Extract player strategies
-            while (std::getline(playerStrategiesStream, playerStrategy, ',')) {
-                playerStrategies.push_back(playerStrategy);
-            }
-
-            // Now you have the extracted information in vectors
-            // Loop through and print the values
-//            std::cout << "Map Files: ";
-//            for (const auto& mapFile : mapFiles) {
-//                std::cout << mapFile << " ";
-//            }
-//            std::cout << "\nPlayer Strategies: ";
-//            for (const auto& strategy : playerStrategies) {
-//                std::cout << strategy << " ";
-//            }
-//            std::cout << "\nNumber of Games: " << numberOfGames << "\nMax Number of Turns: " << maxNumberOfTurns << std::endl;
-
-            if(numberOfGames < 1 || numberOfGames > 5){
-                cout << "Please enter 1-5 Games";
-                continue;
-            }
-
-            if(maxNumberOfTurns < 10 || maxNumberOfTurns > 50){
-                cout << "Please enter 10-50 Turns";
-                continue;
-            }
-
-            if(mapFiles.size() < 1 || mapFiles.size() > 5){
-                cout << "Please enter 1-5 Maps";
-                continue;
-            }
-
-            if(playerStrategies.size() < 1 || playerStrategies.size() > 4){
-                cout << "Please enter 1-4 Players";
-                continue;
-            }
-
-            for(int k = 0; k < mapFiles.size(); k++){
-                for(int i = 0; i < numberOfGames; i++){
-                    setCurrentGameState(GameStateType::START);
-                    //loadmap Phase
-                    string filename = "./maps/" + mapFiles[k];
-                    bool mapLoaded = loadMap(filename);
-                    if(mapLoaded){
-                        _currentGameState->update(command);
-                        Notify(this);
-                    }
-
-                    //validatemap Phase
-                    bool mapValidated = validateMap();
-                    if (mapValidated){
-                        _currentGameState->update(command);
-                        Notify(this);
-                    }
-
-                    //add player Phase
-                    players.clear();
-                    for(int j = 0; j < playerStrategies.size(); j++){
-                        string player = "player" + std::to_string(j);
-                        std::string strategy = playerStrategies[j];
-
-                        if(strategy == "Aggressive") {
-                            addPlayer(player, StrategyType::AggressivePlayer);
-                        }
-                        else if(strategy == "Benevolent") {
-                            addPlayer(player, StrategyType::BenevolentPlayer);
-                        }
-                        else if(strategy == "Neutral") {
-                            addPlayer(player, StrategyType::NeutralPlayer);
-                        }
-                        else if(strategy == "Cheater") {
-                            addPlayer(player, StrategyType::CheaterPlayer);
-                        }
-                        _currentGameState->update(command);
-                        Notify(this);
-                    }
-
-                    //start game Phase
-                    gameStart();
-                    play(maxNumberOfTurns);
-
-                }
-
-            }
-            //delete &command;
-            //delete &mapFiles;
-            //delete &playerStrategies;
-            return;
-
->>>>>>> dce8f12c
-        }
-        else if (commandStr.rfind("loadmap ", 0) == 0 && stateValidated) {
-            //load  map
-            string filename = "./maps/" + commandStr.substr(8);
-            bool mapLoaded = loadMap(filename);
-            if(mapLoaded){
-                //_currentGameState->update(command);
-                setCurrentGameState(GameStateType::MAP_LOADED);
-                Notify(this);
-            }
-        } else if (commandStr == "validatemap" && stateValidated) {
-            // Validate the map
-            bool mapValidated = validateMap();
-            if (mapValidated){
-                _currentGameState->update(command);
-                Notify(this);
-            }
-        } else if (commandStr.rfind("addplayer ", 0) == 0 && stateValidated) {
-            // Add a player
-            string player = commandStr.substr(9);
-            addPlayer(player, StrategyType::HumanPlayer);
-            _currentGameState->update(command);
-            Notify(this);
-        } else if (commandStr == "gamestart" && stateValidated) {
-            //starts game
-            if (players.size() >= 2){
-                delete &command;
-                gameStart();
-                break;
-            } else {
-                cout << "Please enter at least 2 players";
-            }
-        } else {
-            std::cout << "Invalid command for the current state." << std::endl;
-        }
-
-        delete &command;
-    }
-    play(-10);
-}
-
-//loads map
-bool GameEngine::loadMap(const std::string& filename) {
-    MapLoader loader(filename);
-    Map* newMap = loader.loadMap();
-
-    cout << "opening map: " << filename << endl;
-    if (!newMap) {
-        std::cout << "Failed to load the map." << std::endl;
-        return false;
-    } else {
-        delete gameMap;
-        gameMap = newMap;
-        std::cout << "Map: " << filename.substr(7) << " loaded successfully." << std::endl;
-        return true;
-    }
-}
-
-//validates map
-bool GameEngine::validateMap() {
-    if (gameMap == nullptr) {
-        std::cout << "No map loaded to validate." << std::endl;
-        return false;
-    }
-    if (gameMap->isValid()) {
-        std::cout << "The map is valid." << std::endl;
-        return true;
-    } else {
-        std::cout << "The map is invalid." << std::endl;
-        return false;
-    }
-}
-
-//just addsplayers
-void GameEngine::addPlayer(const std::string& playerName, StrategyType strat) {
-    if (players.size() >= 6) {
-        std::cout << "Maximum number of players reached." << std::endl;
-    } else {
-        players.push_back(new Player(playerName, strat));
-        std::cout << "Player " << playerName << " added." << std::endl;
-    }
-}
-
-void GameEngine::distributeTerritories() {
-    // Get all territories from the map
-    std::vector<Territory*> allTerritories;
-    for (const Continent* continent : gameMap->getContinents()) {
-        const auto& territories = continent->getTerritories();
-        allTerritories.insert(allTerritories.end(), territories.begin(), territories.end());
-    }
-
-    // Shuffle territories
-    unsigned seed = std::chrono::system_clock::now().time_since_epoch().count();
-    std::shuffle(allTerritories.begin(), allTerritories.end(), std::default_random_engine(seed));
-
-    // Distribute territories among players
-    size_t playerIndex = 0;
-    for (Territory* territory : allTerritories) {
-        players[playerIndex]->addTerritory(territory);
-
-        cout << "Player " << players[playerIndex]->getPlayerID() << " has been assigned territory " << territory->getName() << endl;
-        playerIndex = (playerIndex + 1) % players.size();
-    }
-}
-
-void GameEngine::randomizePlayerOrder() {
-    std::cout << "Player order before randomizing:" << std::endl;
-    for (const auto& player : players) {
-        std::cout << player->getPlayerID() << std::endl;
-    }
-
-    // shuffle players list order
-    unsigned seed = std::chrono::system_clock::now().time_since_epoch().count();
-    std::shuffle(players.begin(), players.end(), std::default_random_engine(seed));
-
-    std::cout << "Player order after randomizing:" << std::endl;
-    for (const auto& player : players) {
-        std::cout << player->getPlayerID() << std::endl;
-    }
-}
-
-
-void GameEngine::initializeReinforcementPools() {
-    for (Player* player : players) {
-        player->setReinforcementPool(50);
-    }
-}
-
-void GameEngine::drawInitialCards() {
-    for (Player* player : players) {
-        for(int i = 0; i < 2; i++){
-            deck->draw(player->getHand());
-        }
-        cout << "Player "<< player->getPlayerID() << "'s cards: " << player->getHand() << endl ;
-    }
-}
-
-void GameEngine::gameStart(){
-    cout << "distribituing territories" << endl;
-    distributeTerritories();
-    cout << "rendomizing order" << endl;
-    randomizePlayerOrder();
-    cout << "initialize reinforcement pool" << endl;
-    initializeReinforcementPools();
-    cout << "drawing initial cards" << endl;
-    deck = new Deck();
-    drawInitialCards();
-}
-
-void GameEngine::play(int turns){
-    // tuan you need to encapsulate everything inside here I believe
-    cout<< "Playing now" << endl;
-    mainGameLoop(turns);
-}
-
-void GameEngine::reinforcementPhase() {
-    cout << "<----------The reinforcement phase begin---------->" << endl;
-    for(Player* player: players){
-        int numReinforcement = std::floor(static_cast<double>(player->getOwnedTerritories().size()) / 3);
-        int continentOwned = 0;
-        for(Continent* continent : gameMap->getContinents()){
-            if (player->isContinentOwned(continent)){
-                numReinforcement += continent->getBonus();
-                continentOwned++;
-            }
-        }
-        int finalNumReinforcement = std::max(3, numReinforcement);
-        player->addReinforcementPool(finalNumReinforcement);
-        cout << player->getPlayerID() << " owns " << player->getOwnedTerritories().size() << " territories and " << continentOwned << " continents" << endl;
-        cout << player->getPlayerID() << " receives " << finalNumReinforcement << " army units and now has " << player->getReinforcementPool() << " army units" << endl;
-        cout << endl;
-    }
-}
-
-void GameEngine::issueOrdersPhase(string orderType) {
-    if (orderType == "Deploy"){
-        cout << "<----------The Deploy orders issuing phase begins---------->" << endl;
-        for(Player* player: players) {
-            player->issueOrder(deck, this, orderType);
-        }
-    }
-
-    if (orderType == "Else"){
-        cout << "<----------The Non-deploy orders issuing phase begins---------->" << endl;
-        for(Player* player: players) {
-            player->issueOrder(deck, this, orderType);
-        }
-    }
-}
-
-
-void GameEngine::executeOrdersPhase(string orderType) {
-
-    if (orderType == "Deploy"){
-        cout << "<----------The Deploy orders executing phase begins---------->" << endl;
-        for(Player* player: players) {
-            cout << player->getPlayerID() << " is executing orders from his order list" << endl;
-            // Display the player's orders list
-            std::cout << "Displaying " << player->getPlayerID() << " orders list" << std::endl;
-            player->getOrdersList().print();
-
-            cout << "The orders will be executed one by one: " << endl;
-            for (Order* order : player->getOrdersList().orders){
-                if (order->type == "Deploy") {
-                    order->execute();
-                    player->getOrdersList().orders.erase(std::remove(player->getOrdersList().orders.begin(), player->getOrdersList().orders.end(), order), player->getOrdersList().orders.end());
-                }
-            }
-            cout << endl;
-        }
-    }
-
-    if (orderType == "Else"){
-        cout << "<----------The Non-Deploy orders executing phase begins---------->" << endl;
-        for(Player* player: players) {
-            cout << player->getPlayerID() << " is executing orders from his order list" << endl;
-            // Display the player's orders list
-            std::cout << "Displaying " << player->getPlayerID() << " orders list" << std::endl;
-            player->getOrdersList().print();
-
-            cout << "The orders will be executed one by one: " << endl;
-            for (Order* order : player->getOrdersList().orders){
-                if (order->type != "Deploy") {
-                    order->execute();
-                    player->getOrdersList().orders.erase(std::remove(player->getOrdersList().orders.begin(), player->getOrdersList().orders.end(), order), player->getOrdersList().orders.end());
-                }
-            }
-            cout << endl;
-        }
-    }
-}
-
-
-void GameEngine::mainGameLoop(int turns) {
-    int round = 1;
-    int numPlayersLeft = players.size();
-
-    while(numPlayersLeft>1 && (round <= turns || turns == -10)){
-        cout << "<--------------------Start of round #" << round<< "-------------------->" << endl;
-        setCurrentGameState(GameStateType::ASSIGN_REINFORCEMENT);
-        reinforcementPhase();
-        setCurrentGameState(GameStateType::ISSUE_ORDERS);
-        issueOrdersPhase("Deploy");
-        setCurrentGameState(GameStateType::EXECUTE_ORDERS);
-        executeOrdersPhase("Deploy");
-        setCurrentGameState(GameStateType::ISSUE_ORDERS);
-        issueOrdersPhase("Else");
-        setCurrentGameState(GameStateType::EXECUTE_ORDERS);
-        executeOrdersPhase("Else");
-        round++;
-        for(Player* player: getPlayers()){
-            if (player->getOwnedTerritories().size() == 0) {
-                cout << player->getPlayerID() << " is be kicked out of the game because he doesn't own territories" << endl;
-                players.erase(std::remove(players.begin(), players.end(), player), players.end());
-                numPlayersLeft--;
-            }
-        }
-        std::cout << "Press Enter to continue...";
-        std::string dummy;
-        std::getline(std::cin, dummy);  // Wait for the user to press Enter
-    }
-    if(numPlayersLeft>1){
-        setCurrentGameState(GameStateType::END);
-        cout << "Game is a DRAW!";
-    }
-    else{
-        setCurrentGameState(GameStateType::WIN);
-        Player* winner = players.at(0);
-        cout << "Congratulation! " << winner->getPlayerID() << " is the winner";
-    }
-}
-
-Player* GameEngine::getPlayerByID(const string& playerID) {
-    for (Player* player : players) {
-        if (player->getPlayerID() == playerID) {
-            return player;
-        }
-    }
-    return nullptr;  // Player with the specified ID not found
-}
-
-Territory* GameEngine::getTerritoryByName(const string& territoryName){
-    for (const Territory* territory : getAllTerritories()) {
-        if (territory->getName() == territoryName) {
-            return const_cast<Territory*>(territory); // Use const_cast if territories is a member variable
-        }
-    }
-    return nullptr;  // Territory with the specified name not found
-}
-
-const std::vector<Player*>& GameEngine::getPlayers() const {
-    return players;
-}
-
-const std::vector<Territory*>& GameEngine::getAllTerritories() const {
-    std::vector<Territory*>* allTerritories = new std::vector<Territory*>();
-    for (const Continent* continent : gameMap->getContinents()) {
-        const auto& territories = continent->getTerritories();
-        allTerritories->insert(allTerritories->end(), territories.begin(), territories.end());
-    }
-    return *allTerritories;
-}
-
-
-//New constructor
-GameEngine::GameEngine() : gameMap(nullptr), _currentGameState(nullptr), neutralPlayer(new Player("Neutral Player")) {};
-
-// destructor
-GameEngine::~GameEngine() {
-    delete gameMap;
-    for (auto player : players) {
-        delete player;
-    }
-    delete deck;
-
-    _gameStates.clear();
-
-    //delete _currentGameState;
-
-    delete _commandProcessor;
-
-    delete neutralPlayer;
-}
-
-// non default constructor
-GameEngine::GameEngine(CommandProcessor& commandProcessor): _commandProcessor(&commandProcessor) {};
-
-<<<<<<< HEAD
-// Copy constructor
-GameEngine::GameEngine(GameEngine &engine) : 
-    _currentGameState(engine._currentGameState), _gameStates(engine._gameStates) {};
-=======
-GameEngine::GameEngine(GameEngine &engine) :
-        _currentGameState(engine._currentGameState), _gameStates(engine._gameStates) {};
->>>>>>> dce8f12c
-
-// overriding the stream insertion operator
-ostream & operator << (ostream &out, GameEngine &engine)
-{
-    out << "current state" << gameStateTypeToString(engine._currentGameState->getGameStateId())<< endl;
-    return out;
-}
-
-void GameEngine::operator= (const GameEngine &gameEngine){
-    _gameStates = gameEngine._gameStates;
-    _currentGameState = gameEngine._currentGameState;
-}
-
-CommandProcessor& GameEngine::getCommandProcessor() {
-    return *_commandProcessor;
-}
-
-// Method for getting a game state instance based on the input ID
-GameState& GameEngine::getGameState(GameStateType gameStateID){
-    return *_gameStates[gameStateID];
-}
-
-// getter for the current game state of the game engine
-GameState& GameEngine::getCurrentGameState(){
-    return *_currentGameState;
-}
-
-// Method for setting the current game state of the game based on the game state ID
-void GameEngine::setCurrentGameState(GameStateType gameStateID)
-{
-    GameState *gameState = &getGameState(gameStateID);
-    setCurrentGameState(gameState);
-}
-
-// Method for updating the game state based on input command
-void GameEngine::update(Command& command){
-    if (_currentGameState != nullptr)
-    {
-        _currentGameState->update(command);
-        Notify(this);
-    }
-}
-
-// Method for setting the current game state of the game
-void GameEngine::setCurrentGameState(GameState *gameState)
-{
-    if (_currentGameState == gameState)
-    {
-        return;
-    }
-
-    _currentGameState = gameState;
-    if (_currentGameState != nullptr)
-    {
-        _currentGameState->enter();
-    }
-}
-
-// Start state class implementation
-StartState::StartState(GameEngine &gameEngine)
-        : GameState(gameEngine, new GameStateType(GameStateType::START), new string("Start")){};
-
-void StartState::update(Command& command){
-    cout << command.getCommand() << endl;
-
-    if(command.getCommand() == "loadmap")
-    {
-        command.saveEffect("* transitioning to Map Loaded state");
-        _gameEngine.setCurrentGameState(GameStateType::MAP_LOADED);
-    }
-    if(command.getCommand().rfind("tournament", 0) == 0) {
-        try {
-            TournamentConfiguration tournamentConfig = TournamentConfiguration::validateAndParseCommand(command);
-            cout << tournamentConfig;
-        } catch (InvalidTournamentArgumentException& e) {
-            _gameEngine.setCurrentGameState(GameStateType::END);
-        }
-    }
-}
-
-// Map Loaded state class implementation
-MapLoadedState::MapLoadedState(GameEngine &gameEngine)
-        : GameState(gameEngine, new GameStateType(GameStateType::MAP_LOADED), new string("Map Loaded")){};
-
-void MapLoadedState::update(Command& command){
-
-    if (command.getCommand() == "validatemap")
-    {
-        command.saveEffect("* transitioning to Map Validated state");
-        _gameEngine.setCurrentGameState(GameStateType::MAP_VALIDATED);
-    }
-    else {
-        command.saveEffect("* transitioning to Map Loaded state");
-        _gameEngine.setCurrentGameState(GameStateType::MAP_LOADED);
-    }
-}
-
-// Map Validated state class implementation
-MapValidatedState::MapValidatedState(GameEngine &gameEngine)
-        : GameState(gameEngine, new GameStateType(GameStateType::MAP_VALIDATED), new string("Map Validated")) {};
-
-void MapValidatedState::update(Command& command){
-    command.saveEffect("* transitioning to Players Added state");
-    _gameEngine.setCurrentGameState(GameStateType::PLAYERS_ADDED);
-}
-
-// Players Added state class implementation
-PlayersAddedState::PlayersAddedState(GameEngine &gameEngine)
-        : GameState(gameEngine, new GameStateType(GameStateType::PLAYERS_ADDED), new string("Players Added")){};
-
-void PlayersAddedState::update(Command& command){
-    if (command.getCommand() == "gamestart")
-    {
-        command.saveEffect("* transitioning to Assign Reinforcement state");
-        _gameEngine.setCurrentGameState(GameStateType::ASSIGN_REINFORCEMENT);
-    }
-    else {
-        command.saveEffect("* transitioning to Players Added state");
-        _gameEngine.setCurrentGameState(GameStateType::PLAYERS_ADDED);
-    }
-}
-
-// Assign Reinforcement state class implementation
-AssignReinforcementState::AssignReinforcementState(GameEngine &gameEngine)
-        : GameState(gameEngine, new GameStateType(GameStateType::ASSIGN_REINFORCEMENT), new string("Assign Reinforcement")){};
-
-void AssignReinforcementState::update(Command& command){
-    _gameEngine.setCurrentGameState(GameStateType::ISSUE_ORDERS);
-}
-
-// Issue Orders state class implementation
-IssueOrdersState::IssueOrdersState(GameEngine &gameEngine)
-        : GameState(gameEngine, new GameStateType(GameStateType::ISSUE_ORDERS), new string("Issue Orders")){};
-
-void IssueOrdersState::update(Command& command){
-    _gameEngine.setCurrentGameState(GameStateType::EXECUTE_ORDERS);
-}
-
-// Execute Orders state class implementation
-ExecuteOrdersState::ExecuteOrdersState(GameEngine &gameEngine)
-        : GameState(gameEngine, new GameStateType(GameStateType::EXECUTE_ORDERS), new string("Execute Orders")){};
-
-void ExecuteOrdersState::update(Command &command){
-    _gameEngine.setCurrentGameState(GameStateType::WIN);
-}
-
-// Win state class implementation
-WinState::WinState(GameEngine &gameEngine)
-        : GameState(gameEngine, new GameStateType(GameStateType::WIN), new string("Win")){};
-
-void WinState::update(Command& command){
-    if (command.getCommand() == "replay")
-    {
-        command.saveEffect("* transitioning to Start state");
-        _gameEngine.setCurrentGameState(GameStateType::START);
-    }
-    else {
-        command.saveEffect("* transitioning to End state");
-        _gameEngine.setCurrentGameState(GameStateType::END);
-    }
-}
-
-// End state class implementation
-EndState::EndState(GameEngine &gameEngine)
-        : GameState(gameEngine, new GameStateType(GameStateType::END), new string("End")){};
-
-void EndState::update(Command& command){};
-
-//A2 P5
-string GameEngine::stringToLog(){
-    string currentState = (this->getCurrentGameState()).getGameStateName();
-    return "Game Engine New State: " + currentState;
-};
-
-string GameState::getGameStateName(){
-    return *_name;
-}
+#include <iostream>
+#include <string>
+#include <memory>
+#include "GameEngine.h"
+#include "CommandProcessing.h"
+
+#include <algorithm>
+#include <random>
+#include <chrono>
+
+using std::cin;
+using std::cout;
+using std::endl;
+using std::string;
+using std::ostream;
+
+// Method for getting string value of the input game state
+string gameStateTypeToString(GameStateType state) {
+    switch (state) {
+        case GameStateType::START:
+            return "START";
+        case GameStateType::MAP_LOADED:
+            return "MAP_LOADED";
+        case GameStateType::MAP_VALIDATED:
+            return "MAP_VALIDATED";
+        case GameStateType::PLAYERS_ADDED:
+            return "PLAYERS_ADDED";
+        case GameStateType::ASSIGN_REINFORCEMENT:
+            return "ASSIGN_REINFORCEMENT";
+        case GameStateType::ISSUE_ORDERS:
+            return "ISSUE_ORDERS";
+        case GameStateType::EXECUTE_ORDERS:
+            return "EXECUTE_ORDERS";
+        case GameStateType::WIN:
+            return "WIN";
+        case GameStateType::END:
+            return "END";
+        default:
+            return "UNKNOWN";
+    }
+}
+
+// Method that print the invalid command error
+void printInvalidCommandError()
+{
+    cout << "\nInvalid Command entered..." << endl;
+};
+
+// Implementation of the GameEngine class methods / constructors
+GameState::GameState(GameEngine &gameEngine, GameStateType *gameStateId, string *name):
+        _name(name), _gameStateID(gameStateId), _gameEngine(gameEngine) {};
+
+GameState::GameState(GameState &gameState):
+        _name(gameState._name), _gameStateID(gameState._gameStateID), _gameEngine(gameState._gameEngine) {};
+
+GameState::~GameState(){
+    delete _name;
+}
+
+void GameState::operator= (const GameState &gameState){
+    _gameEngine = gameState._gameEngine;
+    _gameStateID = gameState._gameStateID;
+    _name = gameState._name;
+}
+
+ostream & operator << (ostream &out, GameState &state)
+{
+    out << state._name << endl;
+    return out;
+}
+
+void GameState::enter(){
+    if(*_gameStateID == GameStateType::END){
+        cout << "\nThe game has finished. Thanks for playing :)\n" << endl;
+    }else {
+        cout << "\nEntering ------------> " << *_name << " State" << endl;
+    }
+}
+
+GameStateType GameState::getGameStateId(){
+    return *_gameStateID;
+}
+
+//Startuphase
+void GameEngine::startupPhase() {
+    CommandProcessor commandProcessor;
+
+    while (true) {
+        // Get a command from the command processor
+        Command& command = commandProcessor.getCommand();
+
+        // Retrieve the command string
+        string commandStr = command.getCommand();
+
+        //Retrive the game state
+        GameStateType gameState = getCurrentGameState().getGameStateId();
+        bool stateValidated = commandProcessor.validate(command, gameState);
+
+        //do the appropriate sequence
+        if (commandStr.rfind("tournament", 0) == 0 && stateValidated) { //TODO wrong tournament format, and valids
+            // Find the positions of various parameters in the command
+            size_t posM = commandStr.find("-M");
+            if (posM == std::string::npos) continue;
+            size_t posP = commandStr.find("-P");
+            if (posP == std::string::npos) continue;
+            size_t posG = commandStr.find("-G");
+            if (posG == std::string::npos) continue;
+            size_t posD = commandStr.find("-D");
+            if (posD == std::string::npos) continue;
+
+            // Extract the lists of map files and player strategies
+            std::string mapFilesStr = commandStr.substr(posM + 3, posP - posM - 4);
+            std::string playerStrategiesStr = commandStr.substr(posP + 3, posG - posP - 4);
+
+            // Extract the numerical values
+            int numberOfGames = std::stoi(commandStr.substr(posG + 2, posD - posG - 2));
+            int maxNumberOfTurns = std::stoi(commandStr.substr(posD + 2));
+
+            // Create vectors to store map files and player strategies
+            std::vector<std::string> mapFiles;
+            std::vector<std::string> playerStrategies;
+
+            // Use stringstream to split comma-separated values into vectors
+            std::stringstream mapFilesStream(mapFilesStr);
+            std::stringstream playerStrategiesStream(playerStrategiesStr);
+            std::string mapFile;
+            std::string playerStrategy;
+
+            // Extract map files
+            while (std::getline(mapFilesStream, mapFile, ',')) {
+                mapFiles.push_back(mapFile);
+            }
+
+            // Extract player strategies
+            while (std::getline(playerStrategiesStream, playerStrategy, ',')) {
+                playerStrategies.push_back(playerStrategy);
+            }
+
+            // Now you have the extracted information in vectors
+            // Loop through and print the values
+//            std::cout << "Map Files: ";
+//            for (const auto& mapFile : mapFiles) {
+//                std::cout << mapFile << " ";
+//            }
+//            std::cout << "\nPlayer Strategies: ";
+//            for (const auto& strategy : playerStrategies) {
+//                std::cout << strategy << " ";
+//            }
+//            std::cout << "\nNumber of Games: " << numberOfGames << "\nMax Number of Turns: " << maxNumberOfTurns << std::endl;
+
+            if(numberOfGames < 1 || numberOfGames > 5){
+                cout << "Please enter 1-5 Games";
+                continue;
+            }
+
+            if(maxNumberOfTurns < 10 || maxNumberOfTurns > 50){
+                cout << "Please enter 10-50 Turns";
+                continue;
+            }
+
+            if(mapFiles.size() < 1 || mapFiles.size() > 5){
+                cout << "Please enter 1-5 Maps";
+                continue;
+            }
+
+            if(playerStrategies.size() < 1 || playerStrategies.size() > 4){
+                cout << "Please enter 1-4 Players";
+                continue;
+            }
+
+            for(int k = 0; k < mapFiles.size(); k++){
+                for(int i = 0; i < numberOfGames; i++){
+                    setCurrentGameState(GameStateType::START);
+                    //loadmap Phase
+                    string filename = "./maps/" + mapFiles[k];
+                    bool mapLoaded = loadMap(filename);
+                    if(mapLoaded){
+                        _currentGameState->update(command);
+                        Notify(this);
+                    }
+
+                    //validatemap Phase
+                    bool mapValidated = validateMap();
+                    if (mapValidated){
+                        _currentGameState->update(command);
+                        Notify(this);
+                    }
+
+                    //add player Phase
+                    players.clear();
+                    for(int j = 0; j < playerStrategies.size(); j++){
+                        string player = "player" + std::to_string(j);
+                        std::string strategy = playerStrategies[j];
+
+                        if(strategy == "Aggressive") {
+                            addPlayer(player, StrategyType::AggressivePlayer);
+                        }
+                        else if(strategy == "Benevolent") {
+                            addPlayer(player, StrategyType::BenevolentPlayer);
+                        }
+                        else if(strategy == "Neutral") {
+                            addPlayer(player, StrategyType::NeutralPlayer);
+                        }
+                        else if(strategy == "Cheater") {
+                            addPlayer(player, StrategyType::CheaterPlayer);
+                        }
+                        _currentGameState->update(command);
+                        Notify(this);
+                    }
+
+                    //start game Phase
+                    gameStart();
+                    play(maxNumberOfTurns);
+
+                }
+
+            }
+            //delete &command;
+            //delete &mapFiles;
+            //delete &playerStrategies;
+            return;
+
+        }
+        else if (commandStr.rfind("loadmap ", 0) == 0 && stateValidated) {
+            //load  map
+            string filename = "./maps/" + commandStr.substr(8);
+            bool mapLoaded = loadMap(filename);
+            if(mapLoaded){
+                //_currentGameState->update(command);
+                setCurrentGameState(GameStateType::MAP_LOADED);
+                Notify(this);
+            }
+        } else if (commandStr == "validatemap" && stateValidated) {
+            // Validate the map
+            bool mapValidated = validateMap();
+            if (mapValidated){
+                _currentGameState->update(command);
+                Notify(this);
+            }
+        } else if (commandStr.rfind("addplayer ", 0) == 0 && stateValidated) {
+            // Add a player
+            string player = commandStr.substr(9);
+            addPlayer(player, StrategyType::HumanPlayer);
+            _currentGameState->update(command);
+            Notify(this);
+        } else if (commandStr == "gamestart" && stateValidated) {
+            //starts game
+            if (players.size() >= 2){
+                delete &command;
+                gameStart();
+                break;
+            } else {
+                cout << "Please enter at least 2 players";
+            }
+        } else {
+            std::cout << "Invalid command for the current state." << std::endl;
+        }
+
+        delete &command;
+    }
+    play(-10);
+}
+
+//loads map
+bool GameEngine::loadMap(const std::string& filename) {
+    MapLoader loader(filename);
+    Map* newMap = loader.loadMap();
+
+    cout << "opening map: " << filename << endl;
+    if (!newMap) {
+        std::cout << "Failed to load the map." << std::endl;
+        return false;
+    } else {
+        delete gameMap;
+        gameMap = newMap;
+        std::cout << "Map: " << filename.substr(7) << " loaded successfully." << std::endl;
+        return true;
+    }
+}
+
+//validates map
+bool GameEngine::validateMap() {
+    if (gameMap == nullptr) {
+        std::cout << "No map loaded to validate." << std::endl;
+        return false;
+    }
+    if (gameMap->isValid()) {
+        std::cout << "The map is valid." << std::endl;
+        return true;
+    } else {
+        std::cout << "The map is invalid." << std::endl;
+        return false;
+    }
+}
+
+//just addsplayers
+void GameEngine::addPlayer(const std::string& playerName, StrategyType strat) {
+    if (players.size() >= 6) {
+        std::cout << "Maximum number of players reached." << std::endl;
+    } else {
+        players.push_back(new Player(playerName, strat));
+        std::cout << "Player " << playerName << " added." << std::endl;
+    }
+}
+
+void GameEngine::distributeTerritories() {
+    // Get all territories from the map
+    std::vector<Territory*> allTerritories;
+    for (const Continent* continent : gameMap->getContinents()) {
+        const auto& territories = continent->getTerritories();
+        allTerritories.insert(allTerritories.end(), territories.begin(), territories.end());
+    }
+
+    // Shuffle territories
+    unsigned seed = std::chrono::system_clock::now().time_since_epoch().count();
+    std::shuffle(allTerritories.begin(), allTerritories.end(), std::default_random_engine(seed));
+
+    // Distribute territories among players
+    size_t playerIndex = 0;
+    for (Territory* territory : allTerritories) {
+        players[playerIndex]->addTerritory(territory);
+
+        cout << "Player " << players[playerIndex]->getPlayerID() << " has been assigned territory " << territory->getName() << endl;
+        playerIndex = (playerIndex + 1) % players.size();
+    }
+}
+
+void GameEngine::randomizePlayerOrder() {
+    std::cout << "Player order before randomizing:" << std::endl;
+    for (const auto& player : players) {
+        std::cout << player->getPlayerID() << std::endl;
+    }
+
+    // shuffle players list order
+    unsigned seed = std::chrono::system_clock::now().time_since_epoch().count();
+    std::shuffle(players.begin(), players.end(), std::default_random_engine(seed));
+
+    std::cout << "Player order after randomizing:" << std::endl;
+    for (const auto& player : players) {
+        std::cout << player->getPlayerID() << std::endl;
+    }
+}
+
+
+void GameEngine::initializeReinforcementPools() {
+    for (Player* player : players) {
+        player->setReinforcementPool(50);
+    }
+}
+
+void GameEngine::drawInitialCards() {
+    for (Player* player : players) {
+        for(int i = 0; i < 2; i++){
+            deck->draw(player->getHand());
+        }
+        cout << "Player "<< player->getPlayerID() << "'s cards: " << player->getHand() << endl ;
+    }
+}
+
+void GameEngine::gameStart(){
+    cout << "distribituing territories" << endl;
+    distributeTerritories();
+    cout << "rendomizing order" << endl;
+    randomizePlayerOrder();
+    cout << "initialize reinforcement pool" << endl;
+    initializeReinforcementPools();
+    cout << "drawing initial cards" << endl;
+    deck = new Deck();
+    drawInitialCards();
+}
+
+void GameEngine::play(int turns){
+    // tuan you need to encapsulate everything inside here I believe
+    cout<< "Playing now" << endl;
+    mainGameLoop(turns);
+}
+
+void GameEngine::reinforcementPhase() {
+    cout << "<----------The reinforcement phase begin---------->" << endl;
+    for(Player* player: players){
+        int numReinforcement = std::floor(static_cast<double>(player->getOwnedTerritories().size()) / 3);
+        int continentOwned = 0;
+        for(Continent* continent : gameMap->getContinents()){
+            if (player->isContinentOwned(continent)){
+                numReinforcement += continent->getBonus();
+                continentOwned++;
+            }
+        }
+        int finalNumReinforcement = std::max(3, numReinforcement);
+        player->addReinforcementPool(finalNumReinforcement);
+        cout << player->getPlayerID() << " owns " << player->getOwnedTerritories().size() << " territories and " << continentOwned << " continents" << endl;
+        cout << player->getPlayerID() << " receives " << finalNumReinforcement << " army units and now has " << player->getReinforcementPool() << " army units" << endl;
+        cout << endl;
+    }
+}
+
+void GameEngine::issueOrdersPhase(string orderType) {
+    if (orderType == "Deploy"){
+        cout << "<----------The Deploy orders issuing phase begins---------->" << endl;
+        for(Player* player: players) {
+            player->issueOrder(deck, this, orderType);
+        }
+    }
+
+    if (orderType == "Else"){
+        cout << "<----------The Non-deploy orders issuing phase begins---------->" << endl;
+        for(Player* player: players) {
+            player->issueOrder(deck, this, orderType);
+        }
+    }
+}
+
+
+void GameEngine::executeOrdersPhase(string orderType) {
+
+    if (orderType == "Deploy"){
+        cout << "<----------The Deploy orders executing phase begins---------->" << endl;
+        for(Player* player: players) {
+            cout << player->getPlayerID() << " is executing orders from his order list" << endl;
+            // Display the player's orders list
+            std::cout << "Displaying " << player->getPlayerID() << " orders list" << std::endl;
+            player->getOrdersList().print();
+
+            cout << "The orders will be executed one by one: " << endl;
+            for (Order* order : player->getOrdersList().orders){
+                if (order->type == "Deploy") {
+                    order->execute();
+                    player->getOrdersList().orders.erase(std::remove(player->getOrdersList().orders.begin(), player->getOrdersList().orders.end(), order), player->getOrdersList().orders.end());
+                }
+            }
+            cout << endl;
+        }
+    }
+
+    if (orderType == "Else"){
+        cout << "<----------The Non-Deploy orders executing phase begins---------->" << endl;
+        for(Player* player: players) {
+            cout << player->getPlayerID() << " is executing orders from his order list" << endl;
+            // Display the player's orders list
+            std::cout << "Displaying " << player->getPlayerID() << " orders list" << std::endl;
+            player->getOrdersList().print();
+
+            cout << "The orders will be executed one by one: " << endl;
+            for (Order* order : player->getOrdersList().orders){
+                if (order->type != "Deploy") {
+                    order->execute();
+                    player->getOrdersList().orders.erase(std::remove(player->getOrdersList().orders.begin(), player->getOrdersList().orders.end(), order), player->getOrdersList().orders.end());
+                }
+            }
+            cout << endl;
+        }
+    }
+}
+
+
+void GameEngine::mainGameLoop(int turns) {
+    int round = 1;
+    int numPlayersLeft = players.size();
+
+    while(numPlayersLeft>1 && (round <= turns || turns == -10)){
+        cout << "<--------------------Start of round #" << round<< "-------------------->" << endl;
+        setCurrentGameState(GameStateType::ASSIGN_REINFORCEMENT);
+        reinforcementPhase();
+        setCurrentGameState(GameStateType::ISSUE_ORDERS);
+        issueOrdersPhase("Deploy");
+        setCurrentGameState(GameStateType::EXECUTE_ORDERS);
+        executeOrdersPhase("Deploy");
+        setCurrentGameState(GameStateType::ISSUE_ORDERS);
+        issueOrdersPhase("Else");
+        setCurrentGameState(GameStateType::EXECUTE_ORDERS);
+        executeOrdersPhase("Else");
+        round++;
+        for(Player* player: getPlayers()){
+            if (player->getOwnedTerritories().size() == 0) {
+                cout << player->getPlayerID() << " is be kicked out of the game because he doesn't own territories" << endl;
+                players.erase(std::remove(players.begin(), players.end(), player), players.end());
+                numPlayersLeft--;
+            }
+        }
+        std::cout << "Press Enter to continue...";
+        std::string dummy;
+        std::getline(std::cin, dummy);  // Wait for the user to press Enter
+    }
+    if(numPlayersLeft>1){
+        setCurrentGameState(GameStateType::END);
+        cout << "Game is a DRAW!";
+    }
+    else{
+        setCurrentGameState(GameStateType::WIN);
+        Player* winner = players.at(0);
+        cout << "Congratulation! " << winner->getPlayerID() << " is the winner";
+    }
+}
+
+Player* GameEngine::getPlayerByID(const string& playerID) {
+    for (Player* player : players) {
+        if (player->getPlayerID() == playerID) {
+            return player;
+        }
+    }
+    return nullptr;  // Player with the specified ID not found
+}
+
+Territory* GameEngine::getTerritoryByName(const string& territoryName){
+    for (const Territory* territory : getAllTerritories()) {
+        if (territory->getName() == territoryName) {
+            return const_cast<Territory*>(territory); // Use const_cast if territories is a member variable
+        }
+    }
+    return nullptr;  // Territory with the specified name not found
+}
+
+const std::vector<Player*>& GameEngine::getPlayers() const {
+    return players;
+}
+
+const std::vector<Territory*>& GameEngine::getAllTerritories() const {
+    std::vector<Territory*>* allTerritories = new std::vector<Territory*>();
+    for (const Continent* continent : gameMap->getContinents()) {
+        const auto& territories = continent->getTerritories();
+        allTerritories->insert(allTerritories->end(), territories.begin(), territories.end());
+    }
+    return *allTerritories;
+}
+
+
+//New constructor
+GameEngine::GameEngine() : gameMap(nullptr), _currentGameState(nullptr), neutralPlayer(new Player("Neutral Player")) {};
+
+// destructor
+GameEngine::~GameEngine() {
+    delete gameMap;
+    for (auto player : players) {
+        delete player;
+    }
+    delete deck;
+
+    _gameStates.clear();
+
+    //delete _currentGameState;
+
+    delete _commandProcessor;
+
+    delete neutralPlayer;
+}
+
+// non default constructor
+GameEngine::GameEngine(CommandProcessor& commandProcessor): _commandProcessor(&commandProcessor) {};
+
+// Copy constructor
+GameEngine::GameEngine(GameEngine &engine) :
+    _currentGameState(engine._currentGameState), _gameStates(engine._gameStates) {};
+
+// overriding the stream insertion operator
+ostream & operator << (ostream &out, GameEngine &engine)
+{
+    out << "current state" << gameStateTypeToString(engine._currentGameState->getGameStateId())<< endl;
+    return out;
+}
+
+void GameEngine::operator= (const GameEngine &gameEngine){
+    _gameStates = gameEngine._gameStates;
+    _currentGameState = gameEngine._currentGameState;
+}
+
+CommandProcessor& GameEngine::getCommandProcessor() {
+    return *_commandProcessor;
+}
+
+// Method for getting a game state instance based on the input ID
+GameState& GameEngine::getGameState(GameStateType gameStateID){
+    return *_gameStates[gameStateID];
+}
+
+// getter for the current game state of the game engine
+GameState& GameEngine::getCurrentGameState(){
+    return *_currentGameState;
+}
+
+// Method for setting the current game state of the game based on the game state ID
+void GameEngine::setCurrentGameState(GameStateType gameStateID)
+{
+    GameState *gameState = &getGameState(gameStateID);
+    setCurrentGameState(gameState);
+}
+
+// Method for updating the game state based on input command
+void GameEngine::update(Command& command){
+    if (_currentGameState != nullptr)
+    {
+        _currentGameState->update(command);
+        Notify(this);
+    }
+}
+
+// Method for setting the current game state of the game
+void GameEngine::setCurrentGameState(GameState *gameState)
+{
+    if (_currentGameState == gameState)
+    {
+        return;
+    }
+
+    _currentGameState = gameState;
+    if (_currentGameState != nullptr)
+    {
+        _currentGameState->enter();
+    }
+}
+
+// Start state class implementation
+StartState::StartState(GameEngine &gameEngine)
+        : GameState(gameEngine, new GameStateType(GameStateType::START), new string("Start")){};
+
+void StartState::update(Command& command){
+    cout << command.getCommand() << endl;
+
+    if(command.getCommand() == "loadmap")
+    {
+        command.saveEffect("* transitioning to Map Loaded state");
+        _gameEngine.setCurrentGameState(GameStateType::MAP_LOADED);
+    }
+    if(command.getCommand().rfind("tournament", 0) == 0) {
+        try {
+            TournamentConfiguration tournamentConfig = TournamentConfiguration::validateAndParseCommand(command);
+            cout << tournamentConfig;
+        } catch (InvalidTournamentArgumentException& e) {
+            _gameEngine.setCurrentGameState(GameStateType::END);
+        }
+    }
+}
+
+// Map Loaded state class implementation
+MapLoadedState::MapLoadedState(GameEngine &gameEngine)
+        : GameState(gameEngine, new GameStateType(GameStateType::MAP_LOADED), new string("Map Loaded")){};
+
+void MapLoadedState::update(Command& command){
+
+    if (command.getCommand() == "validatemap")
+    {
+        command.saveEffect("* transitioning to Map Validated state");
+        _gameEngine.setCurrentGameState(GameStateType::MAP_VALIDATED);
+    }
+    else {
+        command.saveEffect("* transitioning to Map Loaded state");
+        _gameEngine.setCurrentGameState(GameStateType::MAP_LOADED);
+    }
+}
+
+// Map Validated state class implementation
+MapValidatedState::MapValidatedState(GameEngine &gameEngine)
+        : GameState(gameEngine, new GameStateType(GameStateType::MAP_VALIDATED), new string("Map Validated")) {};
+
+void MapValidatedState::update(Command& command){
+    command.saveEffect("* transitioning to Players Added state");
+    _gameEngine.setCurrentGameState(GameStateType::PLAYERS_ADDED);
+}
+
+// Players Added state class implementation
+PlayersAddedState::PlayersAddedState(GameEngine &gameEngine)
+        : GameState(gameEngine, new GameStateType(GameStateType::PLAYERS_ADDED), new string("Players Added")){};
+
+void PlayersAddedState::update(Command& command){
+    if (command.getCommand() == "gamestart")
+    {
+        command.saveEffect("* transitioning to Assign Reinforcement state");
+        _gameEngine.setCurrentGameState(GameStateType::ASSIGN_REINFORCEMENT);
+    }
+    else {
+        command.saveEffect("* transitioning to Players Added state");
+        _gameEngine.setCurrentGameState(GameStateType::PLAYERS_ADDED);
+    }
+}
+
+// Assign Reinforcement state class implementation
+AssignReinforcementState::AssignReinforcementState(GameEngine &gameEngine)
+        : GameState(gameEngine, new GameStateType(GameStateType::ASSIGN_REINFORCEMENT), new string("Assign Reinforcement")){};
+
+void AssignReinforcementState::update(Command& command){
+    _gameEngine.setCurrentGameState(GameStateType::ISSUE_ORDERS);
+}
+
+// Issue Orders state class implementation
+IssueOrdersState::IssueOrdersState(GameEngine &gameEngine)
+        : GameState(gameEngine, new GameStateType(GameStateType::ISSUE_ORDERS), new string("Issue Orders")){};
+
+void IssueOrdersState::update(Command& command){
+    _gameEngine.setCurrentGameState(GameStateType::EXECUTE_ORDERS);
+}
+
+// Execute Orders state class implementation
+ExecuteOrdersState::ExecuteOrdersState(GameEngine &gameEngine)
+        : GameState(gameEngine, new GameStateType(GameStateType::EXECUTE_ORDERS), new string("Execute Orders")){};
+
+void ExecuteOrdersState::update(Command &command){
+    _gameEngine.setCurrentGameState(GameStateType::WIN);
+}
+
+// Win state class implementation
+WinState::WinState(GameEngine &gameEngine)
+        : GameState(gameEngine, new GameStateType(GameStateType::WIN), new string("Win")){};
+
+void WinState::update(Command& command){
+    if (command.getCommand() == "replay")
+    {
+        command.saveEffect("* transitioning to Start state");
+        _gameEngine.setCurrentGameState(GameStateType::START);
+    }
+    else {
+        command.saveEffect("* transitioning to End state");
+        _gameEngine.setCurrentGameState(GameStateType::END);
+    }
+}
+
+// End state class implementation
+EndState::EndState(GameEngine &gameEngine)
+        : GameState(gameEngine, new GameStateType(GameStateType::END), new string("End")){};
+
+void EndState::update(Command& command){};
+
+//A2 P5
+string GameEngine::stringToLog(){
+    string currentState = (this->getCurrentGameState()).getGameStateName();
+    return "Game Engine New State: " + currentState;
+};
+
+string GameState::getGameStateName(){
+    return *_name;
+}